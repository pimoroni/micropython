/*
 * This file is part of the MicroPython project, http://micropython.org/
 *
 * The MIT License (MIT)
 *
 * Copyright (c) 2013-2018 Damien P. George
 * Copyright (c) 2014-2016 Paul Sokolovsky
 *
 * Permission is hereby granted, free of charge, to any person obtaining a copy
 * of this software and associated documentation files (the "Software"), to deal
 * in the Software without restriction, including without limitation the rights
 * to use, copy, modify, merge, publish, distribute, sublicense, and/or sell
 * copies of the Software, and to permit persons to whom the Software is
 * furnished to do so, subject to the following conditions:
 *
 * The above copyright notice and this permission notice shall be included in
 * all copies or substantial portions of the Software.
 *
 * THE SOFTWARE IS PROVIDED "AS IS", WITHOUT WARRANTY OF ANY KIND, EXPRESS OR
 * IMPLIED, INCLUDING BUT NOT LIMITED TO THE WARRANTIES OF MERCHANTABILITY,
 * FITNESS FOR A PARTICULAR PURPOSE AND NONINFRINGEMENT. IN NO EVENT SHALL THE
 * AUTHORS OR COPYRIGHT HOLDERS BE LIABLE FOR ANY CLAIM, DAMAGES OR OTHER
 * LIABILITY, WHETHER IN AN ACTION OF CONTRACT, TORT OR OTHERWISE, ARISING FROM,
 * OUT OF OR IN CONNECTION WITH THE SOFTWARE OR THE USE OR OTHER DEALINGS IN
 * THE SOFTWARE.
 */

#include <stdio.h>
#include <stddef.h>
#include <string.h>
#include <assert.h>

#include "py/gc_long_lived.h"
#include "py/objtype.h"
#include "py/runtime.h"

#if MICROPY_DEBUG_VERBOSE // print debugging info
#define DEBUG_PRINT (1)
#define DEBUG_printf DEBUG_printf
#else // don't print debugging info
#define DEBUG_PRINT (0)
#define DEBUG_printf(...) (void)0
#endif

#define ENABLE_SPECIAL_ACCESSORS \
    (MICROPY_PY_DESCRIPTORS  || MICROPY_PY_DELATTR_SETATTR || MICROPY_PY_BUILTINS_PROPERTY)

#define TYPE_FLAG_IS_SUBCLASSED (0x0001)
#define TYPE_FLAG_HAS_SPECIAL_ACCESSORS (0x0002)

STATIC mp_obj_t static_class_method_make_new(const mp_obj_type_t *self_in, size_t n_args, size_t n_kw, const mp_obj_t *args);

/******************************************************************************/
// instance object

STATIC int instance_count_native_bases(const mp_obj_type_t *type, const mp_obj_type_t **last_native_base) {
    int count = 0;
    for (;;) {
        if (type == &mp_type_object) {
            // Not a "real" type, end search here.
            return count;
        } else if (mp_obj_is_native_type(type)) {
            // Native types don't have parents (at least not from our perspective) so end.
            *last_native_base = type;
            return count + 1;
        } else if (type->parent == NULL) {
            // No parents so end search here.
            return count;
        #if MICROPY_MULTIPLE_INHERITANCE
        } else if (((mp_obj_base_t*)type->parent)->type == &mp_type_tuple) {
            // Multiple parents, search through them all recursively.
            const mp_obj_tuple_t *parent_tuple = type->parent;
            const mp_obj_t *item = parent_tuple->items;
            const mp_obj_t *top = item + parent_tuple->len;
            for (; item < top; ++item) {
                assert(MP_OBJ_IS_TYPE(*item, &mp_type_type));
                const mp_obj_type_t *bt = (const mp_obj_type_t *)MP_OBJ_TO_PTR(*item);
                count += instance_count_native_bases(bt, last_native_base);
            }
            return count;
        #endif
        } else {
            // A single parent, use iteration to continue the search.
            type = type->parent;
        }
    }
}

// This wrapper function is allows a subclass of a native type to call the
// __init__() method (corresponding to type->make_new) of the native type.
STATIC mp_obj_t native_base_init_wrapper(size_t n_args, const mp_obj_t *args) {
    mp_obj_instance_t *self = MP_OBJ_TO_PTR(args[0]);
    const mp_obj_type_t *native_base = NULL;
    instance_count_native_bases(self->base.type, &native_base);
    self->subobj[0] = native_base->make_new(native_base, n_args - 1, 0, args + 1);
    return mp_const_none;
}
STATIC MP_DEFINE_CONST_FUN_OBJ_VAR_BETWEEN(native_base_init_wrapper_obj, 1, MP_OBJ_FUN_ARGS_MAX, native_base_init_wrapper);

#if !MICROPY_CPYTHON_COMPAT
STATIC
#endif
mp_obj_instance_t *mp_obj_new_instance(const mp_obj_type_t *class, const mp_obj_type_t **native_base) {
    size_t num_native_bases = instance_count_native_bases(class, native_base);
    assert(num_native_bases < 2);
    mp_obj_instance_t *o = m_new_obj_var(mp_obj_instance_t, mp_obj_t, num_native_bases);
    o->base.type = class;
    mp_map_init(&o->members, 0);
    // Initialise the native base-class slot (should be 1 at most) with a valid
    // object.  It doesn't matter which object, so long as it can be uniquely
    // distinguished from a native class that is initialised.
    if (num_native_bases != 0) {
        o->subobj[0] = MP_OBJ_FROM_PTR(&native_base_init_wrapper_obj);
    }
    return o;
}

// TODO
// This implements depth-first left-to-right MRO, which is not compliant with Python3 MRO
// http://python-history.blogspot.com/2010/06/method-resolution-order.html
// https://www.python.org/download/releases/2.3/mro/
//
// will keep lookup->dest[0]'s value (should be MP_OBJ_NULL on invocation) if attribute
// is not found
// will set lookup->dest[0] to MP_OBJ_SENTINEL if special method was found in a native
// type base via slot id (as specified by lookup->meth_offset). As there can be only one
// native base, it's known that it applies to instance->subobj[0]. In most cases, we also
// don't need to know which type it was - because instance->subobj[0] is of that type.
// The only exception is when object is not yet constructed, then we need to know base
// native type to construct its instance->subobj[0] from. But this case is handled via
// instance_count_native_bases(), which returns a native base which it saw.
struct class_lookup_data {
    mp_obj_instance_t *obj;
    qstr attr;
    size_t meth_offset;
    mp_obj_t *dest;
    bool is_type;
};

STATIC void mp_obj_class_lookup(struct class_lookup_data  *lookup, const mp_obj_type_t *type) {
    assert(lookup->dest[0] == MP_OBJ_NULL);
    assert(lookup->dest[1] == MP_OBJ_NULL);
    for (;;) {
        DEBUG_printf("mp_obj_class_lookup: Looking up %s in %s\n", qstr_str(lookup->attr), qstr_str(type->name));
        // Optimize special method lookup for native types
        // This avoids extra method_name => slot lookup. On the other hand,
        // this should not be applied to class types, as will result in extra
        // lookup either.
        if (lookup->meth_offset != 0 && mp_obj_is_native_type(type)) {
#pragma GCC diagnostic push
#pragma GCC diagnostic ignored "-Wcast-align"
            if (*(void**)((char*)type + lookup->meth_offset) != NULL) {
#pragma GCC diagnostic pop
                DEBUG_printf("mp_obj_class_lookup: Matched special meth slot (off=%d) for %s\n",
                    lookup->meth_offset, qstr_str(lookup->attr));
                lookup->dest[0] = MP_OBJ_SENTINEL;
                return;
            }
        }

        if (type->locals_dict != NULL) {
            // search locals_dict (the set of methods/attributes)
            assert(type->locals_dict->base.type == &mp_type_dict); // MicroPython restriction, for now
            mp_map_t *locals_map = &type->locals_dict->map;
            mp_map_elem_t *elem = mp_map_lookup(locals_map, MP_OBJ_NEW_QSTR(lookup->attr), MP_MAP_LOOKUP);
            if (elem != NULL) {
                if (lookup->is_type) {
                    // If we look up a class method, we need to return original type for which we
                    // do a lookup, not a (base) type in which we found the class method.
                    const mp_obj_type_t *org_type = (const mp_obj_type_t*)lookup->obj;
                    mp_convert_member_lookup(MP_OBJ_NULL, org_type, elem->value, lookup->dest);
                } else {
                    mp_obj_instance_t *obj = lookup->obj;
                    mp_obj_t obj_obj;
                    if (obj != NULL && mp_obj_is_native_type(type) && type != &mp_type_object /* object is not a real type */) {
                        // If we're dealing with native base class, then it applies to native sub-object
                        obj_obj = obj->subobj[0];
                    } else {
                        obj_obj = MP_OBJ_FROM_PTR(obj);
                    }
                    mp_convert_member_lookup(obj_obj, type, elem->value, lookup->dest);
                }
#if DEBUG_PRINT
                printf("mp_obj_class_lookup: Returning: ");
                mp_obj_print(lookup->dest[0], PRINT_REPR); printf(" ");
                // Don't try to repr() lookup->dest[1], as we can be called recursively
                printf("<%s @%p>\n", mp_obj_get_type_str(lookup->dest[1]), lookup->dest[1]);
#endif
                return;
            }
        }

        // Previous code block takes care about attributes defined in .locals_dict,
        // but some attributes of native types may be handled using .load_attr method,
        // so make sure we try to lookup those too.
        if (lookup->obj != NULL && !lookup->is_type && mp_obj_is_native_type(type) && type != &mp_type_object /* object is not a real type */) {
            mp_load_method_maybe(lookup->obj->subobj[0], lookup->attr, lookup->dest);
            if (lookup->dest[0] != MP_OBJ_NULL) {
                return;
            }
        }

        // attribute not found, keep searching base classes

        if (type->parent == NULL) {
            DEBUG_printf("mp_obj_class_lookup: No more parents\n");
            return;
        #if MICROPY_MULTIPLE_INHERITANCE
        } else if (((mp_obj_base_t*)type->parent)->type == &mp_type_tuple) {
            const mp_obj_tuple_t *parent_tuple = type->parent;
            const mp_obj_t *item = parent_tuple->items;
            const mp_obj_t *top = item + parent_tuple->len - 1;
            for (; item < top; ++item) {
                assert(MP_OBJ_IS_TYPE(*item, &mp_type_type));
                mp_obj_type_t *bt = (mp_obj_type_t*)MP_OBJ_TO_PTR(*item);
                if (bt == &mp_type_object) {
                    // Not a "real" type
                    continue;
                }
                mp_obj_class_lookup(lookup, bt);
                if (lookup->dest[0] != MP_OBJ_NULL) {
                    return;
                }
            }

            // search last base (simple tail recursion elimination)
            assert(MP_OBJ_IS_TYPE(*item, &mp_type_type));
            type = (mp_obj_type_t*)MP_OBJ_TO_PTR(*item);
        #endif
        } else {
            type = type->parent;
        }
        if (type == &mp_type_object) {
            // Not a "real" type
            return;
        }
    }
}

STATIC void instance_print(const mp_print_t *print, mp_obj_t self_in, mp_print_kind_t kind) {
    mp_obj_instance_t *self = MP_OBJ_TO_PTR(self_in);
    qstr meth = (kind == PRINT_STR) ? MP_QSTR___str__ : MP_QSTR___repr__;
    mp_obj_t member[2] = {MP_OBJ_NULL};
    struct class_lookup_data lookup = {
        .obj = self,
        .attr = meth,
        .meth_offset = offsetof(mp_obj_type_t, print),
        .dest = member,
        .is_type = false,
    };
    mp_obj_class_lookup(&lookup, self->base.type);
    if (member[0] == MP_OBJ_NULL && kind == PRINT_STR) {
        // If there's no __str__, fall back to __repr__
        lookup.attr = MP_QSTR___repr__;
        lookup.meth_offset = 0;
        mp_obj_class_lookup(&lookup, self->base.type);
    }

    if (member[0] == MP_OBJ_SENTINEL) {
        // Handle Exception subclasses specially
        if (mp_obj_is_native_exception_instance(self->subobj[0])) {
            if (kind != PRINT_STR) {
                mp_print_str(print, qstr_str(self->base.type->name));
            }
            mp_obj_print_helper(print, self->subobj[0], kind | PRINT_EXC_SUBCLASS);
        } else {
            mp_obj_print_helper(print, self->subobj[0], kind);
        }
        return;
    }

    if (member[0] != MP_OBJ_NULL) {
        mp_obj_t r = mp_call_function_1(member[0], self_in);
        mp_obj_print_helper(print, r, PRINT_STR);
        return;
    }

    // TODO: CPython prints fully-qualified type name
    mp_printf(print, "<%s object at %p>", mp_obj_get_type_str(self_in), self);
}

mp_obj_t mp_obj_instance_make_new(const mp_obj_type_t *self, size_t n_args, size_t n_kw, const mp_obj_t *args) {
    assert(mp_obj_is_instance_type(self));

    // look for __new__ function
    mp_obj_t init_fn[2] = {MP_OBJ_NULL};
    struct class_lookup_data lookup = {
        .obj = NULL,
        .attr = MP_QSTR___new__,
        .meth_offset = offsetof(mp_obj_type_t, make_new),
        .dest = init_fn,
        .is_type = false,
    };
    mp_obj_class_lookup(&lookup, self);

    const mp_obj_type_t *native_base = NULL;
    mp_obj_instance_t *o;
    if (init_fn[0] == MP_OBJ_NULL || init_fn[0] == MP_OBJ_SENTINEL) {
        // Either there is no __new__() method defined or there is a native
        // constructor.  In both cases create a blank instance.
        o = mp_obj_new_instance(self, &native_base);

        // Since type->make_new() implements both __new__() and __init__() in
        // one go, of which the latter may be overridden by the Python subclass,
        // we defer (see the end of this function) the call of the native
        // constructor to give a chance for the Python __init__() method to call
        // said native constructor.

    } else {
        // Call Python class __new__ function with all args to create an instance
        mp_obj_t new_ret;
        if (n_args == 0 && n_kw == 0) {
            mp_obj_t args2[1] = {MP_OBJ_FROM_PTR(self)};
            new_ret = mp_call_function_n_kw(init_fn[0], 1, 0, args2);
        } else {
            mp_obj_t *args2 = m_new(mp_obj_t, 1 + n_args + 2 * n_kw);
            args2[0] = MP_OBJ_FROM_PTR(self);
            memcpy(args2 + 1, args, (n_args + 2 * n_kw) * sizeof(mp_obj_t));
            new_ret = mp_call_function_n_kw(init_fn[0], n_args + 1, n_kw, args2);
            m_del(mp_obj_t, args2, 1 + n_args + 2 * n_kw);
        }

        // https://docs.python.org/3.4/reference/datamodel.html#object.__new__
        // "If __new__() does not return an instance of cls, then the new
        // instance's __init__() method will not be invoked."
        if (mp_obj_get_type(new_ret) != self) {
            return new_ret;
        }

        // The instance returned by __new__() becomes the new object
        o = MP_OBJ_TO_PTR(new_ret);
    }

    // now call Python class __init__ function with all args
    // This method has a chance to call super().__init__() to construct a
    // possible native base class.
    init_fn[0] = init_fn[1] = MP_OBJ_NULL;
    lookup.obj = o;
    lookup.attr = MP_QSTR___init__;
    lookup.meth_offset = 0;
    mp_obj_class_lookup(&lookup, self);
    if (init_fn[0] != MP_OBJ_NULL) {
        mp_obj_t init_ret;
        if (n_args == 0 && n_kw == 0) {
            init_ret = mp_call_method_n_kw(0, 0, init_fn);
        } else {
            mp_obj_t *args2 = m_new(mp_obj_t, 2 + n_args + 2 * n_kw);
            args2[0] = init_fn[0];
            args2[1] = init_fn[1];
            memcpy(args2 + 2, args, (n_args + 2 * n_kw) * sizeof(mp_obj_t));
            init_ret = mp_call_method_n_kw(n_args, n_kw, args2);
            m_del(mp_obj_t, args2, 2 + n_args + 2 * n_kw);
        }
        if (init_ret != mp_const_none) {
            if (MICROPY_ERROR_REPORTING == MICROPY_ERROR_REPORTING_TERSE) {
                mp_raise_TypeError("__init__() should return None");
            } else {
                mp_raise_TypeError_varg("__init__() should return None, not '%s'",
                    mp_obj_get_type_str(init_ret));
            }
        }

    }

    // If the type had a native base that was not explicitly initialised
    // (constructed) by the Python __init__() method then construct it now.
    if (native_base != NULL && o->subobj[0] == MP_OBJ_FROM_PTR(&native_base_init_wrapper_obj)) {
        o->subobj[0] = native_base->make_new(native_base, n_args, n_kw, args);
    }

    return MP_OBJ_FROM_PTR(o);
}

// Qstrs for special methods are guaranteed to have a small value, so we use byte
// type to represent them.
const byte mp_unary_op_method_name[MP_UNARY_OP_NUM_RUNTIME] = {
    [MP_UNARY_OP_BOOL] = MP_QSTR___bool__,
    [MP_UNARY_OP_LEN] = MP_QSTR___len__,
    [MP_UNARY_OP_HASH] = MP_QSTR___hash__,
    #if MICROPY_PY_ALL_SPECIAL_METHODS
    [MP_UNARY_OP_POSITIVE] = MP_QSTR___pos__,
    [MP_UNARY_OP_NEGATIVE] = MP_QSTR___neg__,
    [MP_UNARY_OP_INVERT] = MP_QSTR___invert__,
    [MP_UNARY_OP_ABS] = MP_QSTR___abs__,
    #endif
    #if MICROPY_PY_SYS_GETSIZEOF
    [MP_UNARY_OP_SIZEOF] = MP_QSTR___sizeof__,
    #endif
};

STATIC mp_obj_t instance_unary_op(mp_unary_op_t op, mp_obj_t self_in) {
    mp_obj_instance_t *self = MP_OBJ_TO_PTR(self_in);

    #if MICROPY_PY_SYS_GETSIZEOF
    if (MP_UNLIKELY(op == MP_UNARY_OP_SIZEOF)) {
        // TODO: This doesn't count inherited objects (self->subobj)
        const mp_obj_type_t *native_base;
        size_t num_native_bases = instance_count_native_bases(mp_obj_get_type(self_in), &native_base);

        size_t sz = sizeof(*self) + sizeof(*self->subobj) * num_native_bases
            + sizeof(*self->members.table) * self->members.alloc;
        return MP_OBJ_NEW_SMALL_INT(sz);
    }
    #endif

    qstr op_name = mp_unary_op_method_name[op];
    /* Still try to lookup native slot
    if (op_name == 0) {
        return MP_OBJ_NULL;
    }
    */
    mp_obj_t member[2] = {MP_OBJ_NULL};
    struct class_lookup_data lookup = {
        .obj = self,
        .attr = op_name,
        .meth_offset = offsetof(mp_obj_type_t, unary_op),
        .dest = member,
        .is_type = false,
    };
    mp_obj_class_lookup(&lookup, self->base.type);
    if (member[0] == MP_OBJ_SENTINEL) {
        return mp_unary_op(op, self->subobj[0]);
    } else if (member[0] != MP_OBJ_NULL) {
        mp_obj_t val = mp_call_function_1(member[0], self_in);
        // __hash__ must return a small int
        if (op == MP_UNARY_OP_HASH) {
            val = MP_OBJ_NEW_SMALL_INT(mp_obj_get_int_truncated(val));
        }
        return val;
    } else {
        if (op == MP_UNARY_OP_HASH) {
            lookup.attr = MP_QSTR___eq__;
            mp_obj_class_lookup(&lookup, self->base.type);
            if (member[0] == MP_OBJ_NULL) {
                // https://docs.python.org/3/reference/datamodel.html#object.__hash__
                // "User-defined classes have __eq__() and __hash__() methods by default;
                // with them, all objects compare unequal (except with themselves) and
                // x.__hash__() returns an appropriate value such that x == y implies
                // both that x is y and hash(x) == hash(y)."
                return MP_OBJ_NEW_SMALL_INT((mp_uint_t)self_in);
            }
            // "A class that overrides __eq__() and does not define __hash__() will have its __hash__() implicitly set to None.
            // When the __hash__() method of a class is None, instances of the class will raise an appropriate TypeError"
        }

        return MP_OBJ_NULL; // op not supported
    }
}

// Binary-op enum values not listed here will have the default value of 0 in the
// table, corresponding to MP_QSTR_NULL, and are therefore unsupported (a lookup will
// fail).  They can be added at the expense of code size for the qstr.
// Qstrs for special methods are guaranteed to have a small value, so we use byte
// type to represent them.
const byte mp_binary_op_method_name[MP_BINARY_OP_NUM_RUNTIME] = {
    [MP_BINARY_OP_LESS] = MP_QSTR___lt__,
    [MP_BINARY_OP_MORE] = MP_QSTR___gt__,
    [MP_BINARY_OP_EQUAL] = MP_QSTR___eq__,
    [MP_BINARY_OP_LESS_EQUAL] = MP_QSTR___le__,
    [MP_BINARY_OP_MORE_EQUAL] = MP_QSTR___ge__,
    // MP_BINARY_OP_NOT_EQUAL, // a != b calls a == b and inverts result
    [MP_BINARY_OP_CONTAINS] = MP_QSTR___contains__,

    // All inplace methods are optional, and normal methods will be used
    // as a fallback.
    [MP_BINARY_OP_INPLACE_ADD] = MP_QSTR___iadd__,
    [MP_BINARY_OP_INPLACE_SUBTRACT] = MP_QSTR___isub__,
    #if MICROPY_PY_ALL_INPLACE_SPECIAL_METHODS
    [MP_BINARY_OP_INPLACE_MULTIPLY] = MP_QSTR___imul__,
    [MP_BINARY_OP_INPLACE_FLOOR_DIVIDE] = MP_QSTR___ifloordiv__,
    [MP_BINARY_OP_INPLACE_TRUE_DIVIDE] = MP_QSTR___itruediv__,
    [MP_BINARY_OP_INPLACE_MODULO] = MP_QSTR___imod__,
    [MP_BINARY_OP_INPLACE_POWER] = MP_QSTR___ipow__,
    [MP_BINARY_OP_INPLACE_OR] = MP_QSTR___ior__,
    [MP_BINARY_OP_INPLACE_XOR] = MP_QSTR___ixor__,
    [MP_BINARY_OP_INPLACE_AND] = MP_QSTR___iand__,
    [MP_BINARY_OP_INPLACE_LSHIFT] = MP_QSTR___ilshift__,
    [MP_BINARY_OP_INPLACE_RSHIFT] = MP_QSTR___irshift__,
    #endif

    [MP_BINARY_OP_ADD] = MP_QSTR___add__,
    [MP_BINARY_OP_SUBTRACT] = MP_QSTR___sub__,
    #if MICROPY_PY_ALL_SPECIAL_METHODS
    [MP_BINARY_OP_MULTIPLY] = MP_QSTR___mul__,
    [MP_BINARY_OP_FLOOR_DIVIDE] = MP_QSTR___floordiv__,
    [MP_BINARY_OP_TRUE_DIVIDE] = MP_QSTR___truediv__,
    [MP_BINARY_OP_MODULO] = MP_QSTR___mod__,
    [MP_BINARY_OP_DIVMOD] = MP_QSTR___divmod__,
    [MP_BINARY_OP_POWER] = MP_QSTR___pow__,
    [MP_BINARY_OP_OR] = MP_QSTR___or__,
    [MP_BINARY_OP_XOR] = MP_QSTR___xor__,
    [MP_BINARY_OP_AND] = MP_QSTR___and__,
    [MP_BINARY_OP_LSHIFT] = MP_QSTR___lshift__,
    [MP_BINARY_OP_RSHIFT] = MP_QSTR___rshift__,
    #endif

    #if MICROPY_PY_REVERSE_SPECIAL_METHODS
    [MP_BINARY_OP_REVERSE_ADD] = MP_QSTR___radd__,
    [MP_BINARY_OP_REVERSE_SUBTRACT] = MP_QSTR___rsub__,
    #if MICROPY_PY_ALL_SPECIAL_METHODS
    [MP_BINARY_OP_REVERSE_MULTIPLY] = MP_QSTR___rmul__,
    [MP_BINARY_OP_REVERSE_FLOOR_DIVIDE] = MP_QSTR___rfloordiv__,
    [MP_BINARY_OP_REVERSE_TRUE_DIVIDE] = MP_QSTR___rtruediv__,
    [MP_BINARY_OP_REVERSE_MODULO] = MP_QSTR___rmod__,
    [MP_BINARY_OP_REVERSE_POWER] = MP_QSTR___rpow__,
    [MP_BINARY_OP_REVERSE_OR] = MP_QSTR___ror__,
    [MP_BINARY_OP_REVERSE_XOR] = MP_QSTR___rxor__,
    [MP_BINARY_OP_REVERSE_AND] = MP_QSTR___rand__,
    [MP_BINARY_OP_REVERSE_LSHIFT] = MP_QSTR___rlshift__,
    [MP_BINARY_OP_REVERSE_RSHIFT] = MP_QSTR___rrshift__,
    #endif
    #endif
};

STATIC mp_obj_t instance_binary_op(mp_binary_op_t op, mp_obj_t lhs_in, mp_obj_t rhs_in) {
    // Note: For ducktyping, CPython does not look in the instance members or use
    // __getattr__ or __getattribute__.  It only looks in the class dictionary.
    mp_obj_instance_t *lhs = MP_OBJ_TO_PTR(lhs_in);
retry:;
    qstr op_name = mp_binary_op_method_name[op];
    /* Still try to lookup native slot
    if (op_name == 0) {
        return MP_OBJ_NULL;
    }
    */
    mp_obj_t dest[3] = {MP_OBJ_NULL};
    struct class_lookup_data lookup = {
        .obj = lhs,
        .attr = op_name,
        .meth_offset = offsetof(mp_obj_type_t, binary_op),
        .dest = dest,
        .is_type = false,
    };
    mp_obj_class_lookup(&lookup, lhs->base.type);

    mp_obj_t res;
    if (dest[0] == MP_OBJ_SENTINEL) {
        res = mp_binary_op(op, lhs->subobj[0], rhs_in);
    } else if (dest[0] != MP_OBJ_NULL) {
        dest[2] = rhs_in;
        res = mp_call_method_n_kw(1, 0, dest);
    } else {
        // If this was an inplace method, fallback to normal method
        // https://docs.python.org/3/reference/datamodel.html#object.__iadd__ :
        // "If a specific method is not defined, the augmented assignment
        // falls back to the normal methods."
        if (op >= MP_BINARY_OP_INPLACE_OR && op <= MP_BINARY_OP_INPLACE_POWER) {
            op -= MP_BINARY_OP_INPLACE_OR - MP_BINARY_OP_OR;
            goto retry;
        }
        return MP_OBJ_NULL; // op not supported
    }

    #if MICROPY_PY_BUILTINS_NOTIMPLEMENTED
    // NotImplemented means "try other fallbacks (like calling __rop__
    // instead of __op__) and if nothing works, raise TypeError". As
    // MicroPython doesn't implement any fallbacks, signal to raise
    // TypeError right away.
    if (res == mp_const_notimplemented) {
        return MP_OBJ_NULL; // op not supported
    }
    #endif

    return res;
}

STATIC void mp_obj_instance_load_attr(mp_obj_t self_in, qstr attr, mp_obj_t *dest) {
    // logic: look in instance members then class locals
    assert(mp_obj_is_instance_type(mp_obj_get_type(self_in)));
    mp_obj_instance_t *self = MP_OBJ_TO_PTR(self_in);

    mp_map_elem_t *elem = mp_map_lookup(&self->members, MP_OBJ_NEW_QSTR(attr), MP_MAP_LOOKUP);
    if (elem != NULL) {
        // object member, always treated as a value
        dest[0] = elem->value;
        return;
    }
#if MICROPY_CPYTHON_COMPAT
    if (attr == MP_QSTR___dict__) {
        // Create a new dict with a copy of the instance's map items.
        // This creates, unlike CPython, a 'read-only' __dict__: modifying
        // it will not result in modifications to the actual instance members.
        mp_map_t *map = &self->members;
        mp_obj_t attr_dict = mp_obj_new_dict(map->used);
        for (size_t i = 0; i < map->alloc; ++i) {
            if (MP_MAP_SLOT_IS_FILLED(map, i)) {
                mp_obj_dict_store(attr_dict, map->table[i].key, map->table[i].value);
            }
        }
        dest[0] = attr_dict;
        return;
    }
#endif
    struct class_lookup_data lookup = {
        .obj = self,
        .attr = attr,
        .meth_offset = 0,
        .dest = dest,
        .is_type = false,
    };
    mp_obj_class_lookup(&lookup, self->base.type);
    mp_obj_t member = dest[0];
    if (member != MP_OBJ_NULL) {
<<<<<<< HEAD
        // changes here may may require changes to super_attr, below
=======
        if (!(self->base.type->flags & TYPE_FLAG_HAS_SPECIAL_ACCESSORS)) {
            // Class doesn't have any special accessors to check so return straightaway
            return;
        }

>>>>>>> 25ae98f0
        #if MICROPY_PY_BUILTINS_PROPERTY
        if (MP_OBJ_IS_TYPE(member, &mp_type_property)) {
            // object member is a property; delegate the load to the property
            // Note: This is an optimisation for code size and execution time.
            // The proper way to do it is have the functionality just below
            // in a __get__ method of the property object, and then it would
            // be called by the descriptor code down below.  But that way
            // requires overhead for the nested mp_call's and overhead for
            // the code.
            const mp_obj_t *proxy = mp_obj_property_get(member);
            if (proxy[0] == mp_const_none) {
                mp_raise_AttributeError("unreadable attribute");
            } else {
                dest[0] = mp_call_function_n_kw(proxy[0], 1, 0, &self_in);
            }
            return;
        }
        #endif

        #if MICROPY_PY_DESCRIPTORS
        // found a class attribute; if it has a __get__ method then call it with the
        // class instance and class as arguments and return the result
        // Note that this is functionally correct but very slow: each load_attr
        // requires an extra mp_load_method_maybe to check for the __get__.
        mp_obj_t attr_get_method[4];
        mp_load_method_maybe(member, MP_QSTR___get__, attr_get_method);
        if (attr_get_method[0] != MP_OBJ_NULL) {
            attr_get_method[2] = self_in;
            attr_get_method[3] = MP_OBJ_FROM_PTR(mp_obj_get_type(self_in));
            dest[0] = mp_call_method_n_kw(2, 0, attr_get_method);
        }
        #endif
        return;
    }

    // try __getattr__
    if (attr != MP_QSTR___getattr__) {
        #if MICROPY_PY_DELATTR_SETATTR
        // If the requested attr is __setattr__/__delattr__ then don't delegate the lookup
        // to __getattr__.  If we followed CPython's behaviour then __setattr__/__delattr__
        // would have already been found in the "object" base class.
        if (attr == MP_QSTR___setattr__ || attr == MP_QSTR___delattr__) {
            return;
        }
        #endif

        mp_obj_t dest2[3];
        mp_load_method_maybe(self_in, MP_QSTR___getattr__, dest2);
        if (dest2[0] != MP_OBJ_NULL) {
            // __getattr__ exists, call it and return its result
            // XXX if this fails to load the requested attr, should we catch the attribute error and return silently?
            dest2[2] = MP_OBJ_NEW_QSTR(attr);
            dest[0] = mp_call_method_n_kw(1, 0, dest2);
            return;
        }
    }
}

STATIC bool mp_obj_instance_store_attr(mp_obj_t self_in, qstr attr, mp_obj_t value) {
    mp_obj_instance_t *self = MP_OBJ_TO_PTR(self_in);

    if (!(self->base.type->flags & TYPE_FLAG_HAS_SPECIAL_ACCESSORS)) {
        // Class doesn't have any special accessors so skip their checks
        goto skip_special_accessors;
    }

    #if MICROPY_PY_BUILTINS_PROPERTY || MICROPY_PY_DESCRIPTORS
    // With property and/or descriptors enabled we need to do a lookup
    // first in the class dict for the attribute to see if the store should
    // be delegated.
    mp_obj_t member[2] = {MP_OBJ_NULL};
    struct class_lookup_data lookup = {
        .obj = self,
        .attr = attr,
        .meth_offset = 0,
        .dest = member,
        .is_type = false,
    };
    mp_obj_class_lookup(&lookup, self->base.type);

    if (member[0] != MP_OBJ_NULL) {
        #if MICROPY_PY_BUILTINS_PROPERTY
        if (MP_OBJ_IS_TYPE(member[0], &mp_type_property)) {
            // attribute exists and is a property; delegate the store/delete
            // Note: This is an optimisation for code size and execution time.
            // The proper way to do it is have the functionality just below in
            // a __set__/__delete__ method of the property object, and then it
            // would be called by the descriptor code down below.  But that way
            // requires overhead for the nested mp_call's and overhead for
            // the code.
            const mp_obj_t *proxy = mp_obj_property_get(member[0]);
            mp_obj_t dest[2] = {self_in, value};
            if (value == MP_OBJ_NULL) {
                // delete attribute
                if (proxy[2] == mp_const_none) {
                    // TODO better error message?
                    return false;
                } else {
                    mp_call_function_n_kw(proxy[2], 1, 0, dest);
                    return true;
                }
            } else {
                // store attribute
                if (proxy[1] == mp_const_none) {
                    // TODO better error message?
                    return false;
                } else {
                    mp_call_function_n_kw(proxy[1], 2, 0, dest);
                    return true;
                }
            }
        }
        #endif

        #if MICROPY_PY_DESCRIPTORS
        // found a class attribute; if it has a __set__/__delete__ method then
        // call it with the class instance (and value) as arguments
        if (value == MP_OBJ_NULL) {
            // delete attribute
            mp_obj_t attr_delete_method[3];
            mp_load_method_maybe(member[0], MP_QSTR___delete__, attr_delete_method);
            if (attr_delete_method[0] != MP_OBJ_NULL) {
                attr_delete_method[2] = self_in;
                mp_call_method_n_kw(1, 0, attr_delete_method);
                return true;
            }
        } else {
            // store attribute
            mp_obj_t attr_set_method[4];
            mp_load_method_maybe(member[0], MP_QSTR___set__, attr_set_method);
            if (attr_set_method[0] != MP_OBJ_NULL) {
                attr_set_method[2] = self_in;
                attr_set_method[3] = value;
                mp_call_method_n_kw(2, 0, attr_set_method);
                return true;
            }
        }
        #endif
    }
    #endif

    #if MICROPY_PY_DELATTR_SETATTR
    if (value == MP_OBJ_NULL) {
        // delete attribute
        // try __delattr__ first
        mp_obj_t attr_delattr_method[3];
        mp_load_method_maybe(self_in, MP_QSTR___delattr__, attr_delattr_method);
        if (attr_delattr_method[0] != MP_OBJ_NULL) {
            // __delattr__ exists, so call it
            attr_delattr_method[2] = MP_OBJ_NEW_QSTR(attr);
            mp_call_method_n_kw(1, 0, attr_delattr_method);
            return true;
        }
    } else {
        // store attribute
        // try __setattr__ first
        mp_obj_t attr_setattr_method[4];
        mp_load_method_maybe(self_in, MP_QSTR___setattr__, attr_setattr_method);
        if (attr_setattr_method[0] != MP_OBJ_NULL) {
            // __setattr__ exists, so call it
            attr_setattr_method[2] = MP_OBJ_NEW_QSTR(attr);
            attr_setattr_method[3] = value;
            mp_call_method_n_kw(2, 0, attr_setattr_method);
            return true;
        }
    }
    #endif

skip_special_accessors:

    if (value == MP_OBJ_NULL) {
        // delete attribute
        mp_map_elem_t *elem = mp_map_lookup(&self->members, MP_OBJ_NEW_QSTR(attr), MP_MAP_LOOKUP_REMOVE_IF_FOUND);
        return elem != NULL;
    } else {
        // store attribute
        mp_map_lookup(&self->members, MP_OBJ_NEW_QSTR(attr), MP_MAP_LOOKUP_ADD_IF_NOT_FOUND)->value = value;
        return true;
    }
}

STATIC void mp_obj_instance_attr(mp_obj_t self_in, qstr attr, mp_obj_t *dest) {
    if (dest[0] == MP_OBJ_NULL) {
        mp_obj_instance_load_attr(self_in, attr, dest);
    } else {
        if (mp_obj_instance_store_attr(self_in, attr, dest[1])) {
            dest[0] = MP_OBJ_NULL; // indicate success
        }
    }
}

STATIC mp_obj_t instance_subscr(mp_obj_t self_in, mp_obj_t index, mp_obj_t value) {
    mp_obj_instance_t *self = MP_OBJ_TO_PTR(self_in);
    mp_obj_t member[2] = {MP_OBJ_NULL};
    struct class_lookup_data lookup = {
        .obj = self,
        .meth_offset = offsetof(mp_obj_type_t, subscr),
        .dest = member,
        .is_type = false,
    };
    size_t meth_args;
    if (value == MP_OBJ_NULL) {
        // delete item
        lookup.attr = MP_QSTR___delitem__;
        mp_obj_class_lookup(&lookup, self->base.type);
        meth_args = 2;
    } else if (value == MP_OBJ_SENTINEL) {
        // load item
        lookup.attr = MP_QSTR___getitem__;
        mp_obj_class_lookup(&lookup, self->base.type);
        meth_args = 2;
    } else {
        // store item
        lookup.attr = MP_QSTR___setitem__;
        mp_obj_class_lookup(&lookup, self->base.type);
        meth_args = 3;
    }
    if (member[0] == MP_OBJ_SENTINEL) {
        return mp_obj_subscr(self->subobj[0], index, value);
    } else if (member[0] != MP_OBJ_NULL) {
        mp_obj_t args[3] = {self_in, index, value};
        // TODO probably need to call mp_convert_member_lookup, and use mp_call_method_n_kw
        mp_obj_t ret = mp_call_function_n_kw(member[0], meth_args, 0, args);
        if (value == MP_OBJ_SENTINEL) {
            return ret;
        } else {
            return mp_const_none;
        }
    } else {
        return MP_OBJ_NULL; // op not supported
    }
}

STATIC mp_obj_t mp_obj_instance_get_call(mp_obj_t self_in, mp_obj_t *member) {
    mp_obj_instance_t *self = MP_OBJ_TO_PTR(self_in);
    struct class_lookup_data lookup = {
        .obj = self,
        .attr = MP_QSTR___call__,
        .meth_offset = offsetof(mp_obj_type_t, call),
        .dest = member,
        .is_type = false,
    };
    mp_obj_class_lookup(&lookup, self->base.type);
    return member[0];
}

bool mp_obj_instance_is_callable(mp_obj_t self_in) {
    mp_obj_t member[2] = {MP_OBJ_NULL, MP_OBJ_NULL};
    return mp_obj_instance_get_call(self_in, member) != MP_OBJ_NULL;
}

mp_obj_t mp_obj_instance_call(mp_obj_t self_in, size_t n_args, size_t n_kw, const mp_obj_t *args) {
    mp_obj_t member[2] = {MP_OBJ_NULL, MP_OBJ_NULL};
    mp_obj_t call = mp_obj_instance_get_call(self_in, member);
    if (call == MP_OBJ_NULL) {
        if (MICROPY_ERROR_REPORTING == MICROPY_ERROR_REPORTING_TERSE) {
            mp_raise_TypeError("object not callable");
        } else {
            mp_raise_TypeError_varg("'%s' object is not callable",
                mp_obj_get_type_str(self_in));
        }
    }
    mp_obj_instance_t *self = MP_OBJ_TO_PTR(self_in);
    if (call == MP_OBJ_SENTINEL) {
        return mp_call_function_n_kw(self->subobj[0], n_args, n_kw, args);
    }

    return mp_call_method_self_n_kw(member[0], member[1], n_args, n_kw, args);
}

STATIC mp_obj_t instance_getiter(mp_obj_t self_in, mp_obj_iter_buf_t *iter_buf) {
    mp_obj_instance_t *self = MP_OBJ_TO_PTR(self_in);
    mp_obj_t member[2] = {MP_OBJ_NULL};
    struct class_lookup_data lookup = {
        .obj = self,
        .attr = MP_QSTR___iter__,
        .meth_offset = offsetof(mp_obj_type_t, getiter),
        .dest = member,
        .is_type = false,
    };
    mp_obj_class_lookup(&lookup, self->base.type);
    if (member[0] == MP_OBJ_NULL) {
        return MP_OBJ_NULL;
    } else if (member[0] == MP_OBJ_SENTINEL) {
        mp_obj_type_t *type = mp_obj_get_type(self->subobj[0]);
        return type->getiter(self->subobj[0], iter_buf);
    } else {
        return mp_call_method_n_kw(0, 0, member);
    }
}

STATIC mp_int_t instance_get_buffer(mp_obj_t self_in, mp_buffer_info_t *bufinfo, mp_uint_t flags) {
    mp_obj_instance_t *self = MP_OBJ_TO_PTR(self_in);
    mp_obj_t member[2] = {MP_OBJ_NULL};
    struct class_lookup_data lookup = {
        .obj = self,
        .attr = MP_QSTR_, // don't actually look for a method
        .meth_offset = offsetof(mp_obj_type_t, buffer_p.get_buffer),
        .dest = member,
        .is_type = false,
    };
    mp_obj_class_lookup(&lookup, self->base.type);
    if (member[0] == MP_OBJ_SENTINEL) {
        mp_obj_type_t *type = mp_obj_get_type(self->subobj[0]);
        return type->buffer_p.get_buffer(self->subobj[0], bufinfo, flags);
    } else {
        return 1; // object does not support buffer protocol
    }
}

/******************************************************************************/
// type object
//  - the struct is mp_obj_type_t and is defined in obj.h so const types can be made
//  - there is a constant mp_obj_type_t (called mp_type_type) for the 'type' object
//  - creating a new class (a new type) creates a new mp_obj_type_t

#if ENABLE_SPECIAL_ACCESSORS
STATIC bool check_for_special_accessors(mp_obj_t key, mp_obj_t value) {
    #if MICROPY_PY_DELATTR_SETATTR
    if (key == MP_OBJ_NEW_QSTR(MP_QSTR___setattr__) || key == MP_OBJ_NEW_QSTR(MP_QSTR___delattr__)) {
        return true;
    }
    #endif
    #if MICROPY_PY_BUILTINS_PROPERTY
    if (MP_OBJ_IS_TYPE(value, &mp_type_property)) {
        return true;
    }
    #endif
    #if MICROPY_PY_DESCRIPTORS
    static const uint8_t to_check[] = {
        MP_QSTR___get__, MP_QSTR___set__, MP_QSTR___delete__,
    };
    for (size_t i = 0; i < MP_ARRAY_SIZE(to_check); ++i) {
        mp_obj_t dest_temp[2];
        mp_load_method_protected(value, to_check[i], dest_temp, true);
        if (dest_temp[0] != MP_OBJ_NULL) {
            return true;
        }
    }
    #endif
    return false;
}
#endif

STATIC void type_print(const mp_print_t *print, mp_obj_t self_in, mp_print_kind_t kind) {
    (void)kind;
    mp_obj_type_t *self = MP_OBJ_TO_PTR(self_in);
    mp_printf(print, "<class '%q'>", self->name);
}

STATIC mp_obj_t type_make_new(const mp_obj_type_t *type_in, size_t n_args, size_t n_kw, const mp_obj_t *args) {
    (void)type_in;

    mp_arg_check_num(n_args, n_kw, 1, 3, false);

    switch (n_args) {
        case 1:
            return MP_OBJ_FROM_PTR(mp_obj_get_type(args[0]));

        case 3:
            // args[0] = name
            // args[1] = bases tuple
            // args[2] = locals dict
            return mp_obj_new_type(mp_obj_str_get_qstr(args[0]), args[1], args[2]);

        default:
            mp_raise_TypeError("type takes 1 or 3 arguments");
    }
}

STATIC mp_obj_t type_call(mp_obj_t self_in, size_t n_args, size_t n_kw, const mp_obj_t *args) {
    // instantiate an instance of a class

    mp_obj_type_t *self = MP_OBJ_TO_PTR(self_in);

    if (self->make_new == NULL) {
        if (MICROPY_ERROR_REPORTING == MICROPY_ERROR_REPORTING_TERSE) {
            mp_raise_TypeError("cannot create instance");
        } else {
            mp_raise_TypeError_varg("cannot create '%q' instances", self->name);
        }
    }

    // make new instance
    mp_obj_t o = self->make_new(self, n_args, n_kw, args);

    // return new instance
    return o;
}

STATIC void type_attr(mp_obj_t self_in, qstr attr, mp_obj_t *dest) {
    assert(MP_OBJ_IS_TYPE(self_in, &mp_type_type));
    mp_obj_type_t *self = MP_OBJ_TO_PTR(self_in);

    if (dest[0] == MP_OBJ_NULL) {
        // load attribute
        #if MICROPY_CPYTHON_COMPAT
        if (attr == MP_QSTR___name__) {
            dest[0] = MP_OBJ_NEW_QSTR(self->name);
            return;
        }
        #endif
        struct class_lookup_data lookup = {
            .obj = (mp_obj_instance_t*)self,
            .attr = attr,
            .meth_offset = 0,
            .dest = dest,
            .is_type = true,
        };
        mp_obj_class_lookup(&lookup, self);
    } else {
        // delete/store attribute

        // TODO CPython allows STORE_ATTR to a class, but is this the correct implementation?

        if (self->locals_dict != NULL) {
            assert(self->locals_dict->base.type == &mp_type_dict); // MicroPython restriction, for now
            mp_map_t *locals_map = &self->locals_dict->map;
            if (locals_map->is_fixed) {
                // can't apply delete/store to a fixed map
                return;
            }
            if (dest[1] == MP_OBJ_NULL) {
                // delete attribute
                mp_map_elem_t *elem = mp_map_lookup(locals_map, MP_OBJ_NEW_QSTR(attr), MP_MAP_LOOKUP_REMOVE_IF_FOUND);
                if (elem != NULL) {
                    dest[0] = MP_OBJ_NULL; // indicate success
                }
            } else {
                #if ENABLE_SPECIAL_ACCESSORS
                // Check if we add any special accessor methods with this store
                if (!(self->flags & TYPE_FLAG_HAS_SPECIAL_ACCESSORS)) {
                    if (check_for_special_accessors(MP_OBJ_NEW_QSTR(attr), dest[1])) {
                        if (self->flags & TYPE_FLAG_IS_SUBCLASSED) {
                            // This class is already subclassed so can't have special accessors added
                            mp_raise_msg(&mp_type_AttributeError, "can't add special method to already-subclassed class");
                        }
                        self->flags |= TYPE_FLAG_HAS_SPECIAL_ACCESSORS;
                    }
                }
                #endif

                // store attribute
                mp_map_elem_t *elem = mp_map_lookup(locals_map, MP_OBJ_NEW_QSTR(attr), MP_MAP_LOOKUP_ADD_IF_NOT_FOUND);
<<<<<<< HEAD
                // note that locals_map may be in ROM, so add will fail in that case
                if (elem != NULL) {
                    elem->value = make_obj_long_lived(dest[1], 10);
                    dest[0] = MP_OBJ_NULL; // indicate success
                }
=======
                elem->value = dest[1];
                dest[0] = MP_OBJ_NULL; // indicate success
>>>>>>> 25ae98f0
            }
        }
    }
}

const mp_obj_type_t mp_type_type = {
    { &mp_type_type },
    .name = MP_QSTR_type,
    .print = type_print,
    .make_new = type_make_new,
    .call = type_call,
    .unary_op = mp_generic_unary_op,
    .attr = type_attr,
};

mp_obj_t mp_obj_new_type(qstr name, mp_obj_t bases_tuple, mp_obj_t locals_dict) {
<<<<<<< HEAD
    if(!MP_OBJ_IS_TYPE(bases_tuple, &mp_type_tuple)) {
        // MicroPython restriction, for now
        mp_raise_TypeError("type() argument 2 must be tuple");
    }
    if(!MP_OBJ_IS_TYPE(locals_dict, &mp_type_dict)) {
        // MicroPython restriction, for now
        mp_raise_TypeError("type() argument 3 must be dict");
=======
    // Verify input objects have expected type
    if (!MP_OBJ_IS_TYPE(bases_tuple, &mp_type_tuple)) {
        mp_raise_TypeError(NULL);
    }
    if (!MP_OBJ_IS_TYPE(locals_dict, &mp_type_dict)) {
        mp_raise_TypeError(NULL);
>>>>>>> 25ae98f0
    }

    // TODO might need to make a copy of locals_dict; at least that's how CPython does it

    // Basic validation of base classes
<<<<<<< HEAD
    size_t len;
    mp_obj_t *items;
    mp_obj_tuple_get(bases_tuple, &len, &items);
    for (size_t i = 0; i < len; i++) {
        if(!MP_OBJ_IS_TYPE(items[i], &mp_type_type)) {
            mp_raise_TypeError("type is not an acceptable base type");
        }
        mp_obj_type_t *t = MP_OBJ_TO_PTR(items[i]);
=======
    uint16_t base_flags = 0;
    size_t bases_len;
    mp_obj_t *bases_items;
    mp_obj_tuple_get(bases_tuple, &bases_len, &bases_items);
    for (size_t i = 0; i < bases_len; i++) {
        if (!MP_OBJ_IS_TYPE(bases_items[i], &mp_type_type)) {
            mp_raise_TypeError(NULL);
        }
        mp_obj_type_t *t = MP_OBJ_TO_PTR(bases_items[i]);
>>>>>>> 25ae98f0
        // TODO: Verify with CPy, tested on function type
        if (t->make_new == NULL) {
            if (MICROPY_ERROR_REPORTING == MICROPY_ERROR_REPORTING_TERSE) {
                mp_raise_TypeError("type is not an acceptable base type");
            } else {
                mp_raise_TypeError_varg(
                    "type '%q' is not an acceptable base type", t->name);
            }
        }
        #if ENABLE_SPECIAL_ACCESSORS
        if (mp_obj_is_instance_type(t)) {
            t->flags |= TYPE_FLAG_IS_SUBCLASSED;
            base_flags |= t->flags & TYPE_FLAG_HAS_SPECIAL_ACCESSORS;
        }
        #endif
    }

    mp_obj_type_t *o = m_new0_ll(mp_obj_type_t, 1);
    o->base.type = &mp_type_type;
    o->flags = base_flags;
    o->name = name;
    o->print = instance_print;
    o->make_new = mp_obj_instance_make_new;
    o->call = mp_obj_instance_call;
    o->unary_op = instance_unary_op;
    o->binary_op = instance_binary_op;
    o->attr = mp_obj_instance_attr;
    o->subscr = instance_subscr;
    o->getiter = instance_getiter;
    //o->iternext = ; not implemented
    o->buffer_p.get_buffer = instance_get_buffer;

    if (bases_len > 0) {
        // Inherit protocol from a base class. This allows to define an
        // abstract base class which would translate C-level protocol to
        // Python method calls, and any subclass inheriting from it will
        // support this feature.
        o->protocol = ((mp_obj_type_t*)MP_OBJ_TO_PTR(bases_items[0]))->protocol;

        if (bases_len >= 2) {
            #if MICROPY_MULTIPLE_INHERITANCE
            o->parent = MP_OBJ_TO_PTR(bases_tuple);
            #else
            mp_raise_NotImplementedError("multiple inheritance not supported");
            #endif
        } else {
            o->parent = MP_OBJ_TO_PTR(bases_items[0]);
        }
    }

    o->locals_dict = make_dict_long_lived(locals_dict, 10);

    #if ENABLE_SPECIAL_ACCESSORS
    // Check if the class has any special accessor methods
    if (!(o->flags & TYPE_FLAG_HAS_SPECIAL_ACCESSORS)) {
        for (size_t i = 0; i < o->locals_dict->map.alloc; i++) {
            if (MP_MAP_SLOT_IS_FILLED(&o->locals_dict->map, i)) {
                const mp_map_elem_t *elem = &o->locals_dict->map.table[i];
                if (check_for_special_accessors(elem->key, elem->value)) {
                    o->flags |= TYPE_FLAG_HAS_SPECIAL_ACCESSORS;
                    break;
                }
            }
        }
    }
    #endif

    const mp_obj_type_t *native_base;
    size_t num_native_bases = instance_count_native_bases(o, &native_base);
    if (num_native_bases > 1) {
        mp_raise_TypeError("multiple bases have instance lay-out conflict");
    }

    mp_map_t *locals_map = &o->locals_dict->map;
    mp_map_elem_t *elem = mp_map_lookup(locals_map, MP_OBJ_NEW_QSTR(MP_QSTR___new__), MP_MAP_LOOKUP);
    if (elem != NULL) {
        // __new__ slot exists; check if it is a function
        if (MP_OBJ_IS_FUN(elem->value)) {
            // __new__ is a function, wrap it in a staticmethod decorator
            elem->value = static_class_method_make_new(&mp_type_staticmethod, 1, 0, &elem->value);
        }
    }

    return MP_OBJ_FROM_PTR(o);
}

/******************************************************************************/
// super object

typedef struct _mp_obj_super_t {
    mp_obj_base_t base;
    mp_obj_t type;
    mp_obj_t obj;
} mp_obj_super_t;

STATIC void super_print(const mp_print_t *print, mp_obj_t self_in, mp_print_kind_t kind) {
    (void)kind;
    mp_obj_super_t *self = MP_OBJ_TO_PTR(self_in);
    mp_print_str(print, "<super: ");
    mp_obj_print_helper(print, self->type, PRINT_STR);
    mp_print_str(print, ", ");
    mp_obj_print_helper(print, self->obj, PRINT_STR);
    mp_print_str(print, ">");
}

STATIC mp_obj_t super_make_new(const mp_obj_type_t *type_in, size_t n_args, size_t n_kw, const mp_obj_t *args) {
    (void)type_in;
    // 0 arguments are turned into 2 in the compiler
    // 1 argument is not yet implemented
    mp_arg_check_num(n_args, n_kw, 2, 2, false);
<<<<<<< HEAD
    if(!MP_OBJ_IS_TYPE(args[0], &mp_type_type)) {
        mp_raise_TypeError("first argument to super() must be type");
=======
    if (!MP_OBJ_IS_TYPE(args[0], &mp_type_type)) {
        mp_raise_TypeError(NULL);
>>>>>>> 25ae98f0
    }
    mp_obj_super_t *o = m_new_obj(mp_obj_super_t);
    *o = (mp_obj_super_t){{type_in}, args[0], args[1]};
    return MP_OBJ_FROM_PTR(o);
}

STATIC void super_attr(mp_obj_t self_in, qstr attr, mp_obj_t *dest) {
    if (dest[0] != MP_OBJ_NULL) {
        // not load attribute
        return;
    }

    assert(MP_OBJ_IS_TYPE(self_in, &mp_type_super));
    mp_obj_super_t *self = MP_OBJ_TO_PTR(self_in);

    assert(MP_OBJ_IS_TYPE(self->type, &mp_type_type));

    mp_obj_type_t *type = MP_OBJ_TO_PTR(self->type);

    struct class_lookup_data lookup = {
        .obj = MP_OBJ_TO_PTR(self->obj),
        .attr = attr,
        .meth_offset = 0,
        .dest = dest,
        .is_type = false,
    };

    // Allow a call super().__init__() to reach any native base classes
    if (attr == MP_QSTR___init__) {
        lookup.meth_offset = offsetof(mp_obj_type_t, make_new);
    }

    if (type->parent == NULL) {
        // no parents, do nothing
    #if MICROPY_MULTIPLE_INHERITANCE
    } else if (((mp_obj_base_t*)type->parent)->type == &mp_type_tuple) {
        const mp_obj_tuple_t *parent_tuple = type->parent;
        size_t len = parent_tuple->len;
        const mp_obj_t *items = parent_tuple->items;
        for (size_t i = 0; i < len; i++) {
            assert(MP_OBJ_IS_TYPE(items[i], &mp_type_type));
            if (MP_OBJ_TO_PTR(items[i]) == &mp_type_object) {
                // The "object" type will be searched at the end of this function,
                // and we don't want to lookup native methods in object.
                continue;
            }
            mp_obj_class_lookup(&lookup, (mp_obj_type_t*)MP_OBJ_TO_PTR(items[i]));
            if (dest[0] != MP_OBJ_NULL) {
                break;
            }
        }
    #endif
    } else if (type->parent != &mp_type_object) {
        mp_obj_class_lookup(&lookup, type->parent);
    }

    if (dest[0] != MP_OBJ_NULL) {
<<<<<<< HEAD
        mp_obj_t member = dest[0];
        // changes to mp_obj_instance_load_attr may require changes
        // here...
        #if MICROPY_PY_BUILTINS_PROPERTY
        if (MP_OBJ_IS_TYPE(member, &mp_type_property)) {
            const mp_obj_t *proxy = mp_obj_property_get(member);
            if (proxy[0] == mp_const_none) {
                mp_raise_AttributeError("unreadable attribute");
            } else {
                dest[0] = mp_call_function_n_kw(proxy[0], 1, 0, &self_in);
            }
        }
        #endif
        #if MICROPY_PY_DESCRIPTORS
        mp_obj_t attr_get_method[4];
        mp_load_method_maybe(member, MP_QSTR___get__, attr_get_method);
        if (attr_get_method[0] != MP_OBJ_NULL) {
            attr_get_method[2] = self_in;
            attr_get_method[3] = MP_OBJ_FROM_PTR(mp_obj_get_type(self_in));
            dest[0] = mp_call_method_n_kw(2, 0, attr_get_method);
        }
        #endif
=======
        if (dest[0] == MP_OBJ_SENTINEL) {
            // Looked up native __init__ so defer to it
            dest[0] = MP_OBJ_FROM_PTR(&native_base_init_wrapper_obj);
            dest[1] = self->obj;
        }
>>>>>>> 25ae98f0
        return;
    }

    // Reset meth_offset so we don't look up any native methods in object,
    // because object never takes up the native base-class slot.
    lookup.meth_offset = 0;

    mp_obj_class_lookup(&lookup, &mp_type_object);
}

const mp_obj_type_t mp_type_super = {
    { &mp_type_type },
    .name = MP_QSTR_super,
    .print = super_print,
    .make_new = super_make_new,
    .attr = super_attr,
};

void mp_load_super_method(qstr attr, mp_obj_t *dest) {
    mp_obj_super_t super = {{&mp_type_super}, dest[1], dest[2]};
    mp_load_method(MP_OBJ_FROM_PTR(&super), attr, dest);
}

/******************************************************************************/
// subclassing and built-ins specific to types

// object and classinfo should be type objects
// (but the function will fail gracefully if they are not)
bool mp_obj_is_subclass_fast(mp_const_obj_t object, mp_const_obj_t classinfo) {
    for (;;) {
        if (object == classinfo) {
            return true;
        }

        // not equivalent classes, keep searching base classes

        // object should always be a type object, but just return false if it's not
        if (!MP_OBJ_IS_TYPE(object, &mp_type_type)) {
            return false;
        }

        const mp_obj_type_t *self = MP_OBJ_TO_PTR(object);

        if (self->parent == NULL) {
            // type has no parents
            return false;
        #if MICROPY_MULTIPLE_INHERITANCE
        } else if (((mp_obj_base_t*)self->parent)->type == &mp_type_tuple) {
            // get the base objects (they should be type objects)
            const mp_obj_tuple_t *parent_tuple = self->parent;
            const mp_obj_t *item = parent_tuple->items;
            const mp_obj_t *top = item + parent_tuple->len - 1;

            // iterate through the base objects
            for (; item < top; ++item) {
                if (mp_obj_is_subclass_fast(*item, classinfo)) {
                    return true;
                }
            }

            // search last base (simple tail recursion elimination)
            object = *item;
        #endif
        } else {
            // type has 1 parent
            object = MP_OBJ_FROM_PTR(self->parent);
        }
    }
}

STATIC mp_obj_t mp_obj_is_subclass(mp_obj_t object, mp_obj_t classinfo) {
    size_t len;
    mp_obj_t *items;
    if (MP_OBJ_IS_TYPE(classinfo, &mp_type_type)) {
        len = 1;
        items = &classinfo;
    } else if (MP_OBJ_IS_TYPE(classinfo, &mp_type_tuple)) {
        mp_obj_tuple_get(classinfo, &len, &items);
    } else {
        mp_raise_TypeError("issubclass() arg 2 must be a class or a tuple of classes");
    }

    for (size_t i = 0; i < len; i++) {
        // We explicitly check for 'object' here since no-one explicitly derives from it
        if (items[i] == MP_OBJ_FROM_PTR(&mp_type_object) || mp_obj_is_subclass_fast(object, items[i])) {
            return mp_const_true;
        }
    }
    return mp_const_false;
}

STATIC mp_obj_t mp_builtin_issubclass(mp_obj_t object, mp_obj_t classinfo) {
    if (!MP_OBJ_IS_TYPE(object, &mp_type_type)) {
        mp_raise_TypeError("issubclass() arg 1 must be a class");
    }
    return mp_obj_is_subclass(object, classinfo);
}

MP_DEFINE_CONST_FUN_OBJ_2(mp_builtin_issubclass_obj, mp_builtin_issubclass);

STATIC mp_obj_t mp_builtin_isinstance(mp_obj_t object, mp_obj_t classinfo) {
    return mp_obj_is_subclass(MP_OBJ_FROM_PTR(mp_obj_get_type(object)), classinfo);
}

MP_DEFINE_CONST_FUN_OBJ_2(mp_builtin_isinstance_obj, mp_builtin_isinstance);

mp_obj_t mp_instance_cast_to_native_base(mp_const_obj_t self_in, mp_const_obj_t native_type) {
    mp_obj_type_t *self_type = mp_obj_get_type(self_in);
    if (!mp_obj_is_subclass_fast(MP_OBJ_FROM_PTR(self_type), native_type)) {
        return MP_OBJ_NULL;
    }
    mp_obj_instance_t *self = (mp_obj_instance_t*)MP_OBJ_TO_PTR(self_in);
    return self->subobj[0];
}

/******************************************************************************/
// staticmethod and classmethod types (probably should go in a different file)

STATIC mp_obj_t static_class_method_make_new(const mp_obj_type_t *self, size_t n_args, size_t n_kw, const mp_obj_t *args) {
    assert(self == &mp_type_staticmethod || self == &mp_type_classmethod);

    mp_arg_check_num(n_args, n_kw, 1, 1, false);

    mp_obj_static_class_method_t *o = m_new_obj(mp_obj_static_class_method_t);
    *o = (mp_obj_static_class_method_t){{self}, args[0]};
    return MP_OBJ_FROM_PTR(o);
}

const mp_obj_type_t mp_type_staticmethod = {
    { &mp_type_type },
    .name = MP_QSTR_staticmethod,
    .make_new = static_class_method_make_new,
};

const mp_obj_type_t mp_type_classmethod = {
    { &mp_type_type },
    .name = MP_QSTR_classmethod,
    .make_new = static_class_method_make_new,
};<|MERGE_RESOLUTION|>--- conflicted
+++ resolved
@@ -601,15 +601,12 @@
     mp_obj_class_lookup(&lookup, self->base.type);
     mp_obj_t member = dest[0];
     if (member != MP_OBJ_NULL) {
-<<<<<<< HEAD
         // changes here may may require changes to super_attr, below
-=======
         if (!(self->base.type->flags & TYPE_FLAG_HAS_SPECIAL_ACCESSORS)) {
             // Class doesn't have any special accessors to check so return straightaway
             return;
         }
 
->>>>>>> 25ae98f0
         #if MICROPY_PY_BUILTINS_PROPERTY
         if (MP_OBJ_IS_TYPE(member, &mp_type_property)) {
             // object member is a property; delegate the load to the property
@@ -1054,16 +1051,8 @@
 
                 // store attribute
                 mp_map_elem_t *elem = mp_map_lookup(locals_map, MP_OBJ_NEW_QSTR(attr), MP_MAP_LOOKUP_ADD_IF_NOT_FOUND);
-<<<<<<< HEAD
-                // note that locals_map may be in ROM, so add will fail in that case
-                if (elem != NULL) {
-                    elem->value = make_obj_long_lived(dest[1], 10);
-                    dest[0] = MP_OBJ_NULL; // indicate success
-                }
-=======
-                elem->value = dest[1];
+                elem->value = make_obj_long_lived(dest[1], 10);
                 dest[0] = MP_OBJ_NULL; // indicate success
->>>>>>> 25ae98f0
             }
         }
     }
@@ -1080,47 +1069,26 @@
 };
 
 mp_obj_t mp_obj_new_type(qstr name, mp_obj_t bases_tuple, mp_obj_t locals_dict) {
-<<<<<<< HEAD
-    if(!MP_OBJ_IS_TYPE(bases_tuple, &mp_type_tuple)) {
-        // MicroPython restriction, for now
-        mp_raise_TypeError("type() argument 2 must be tuple");
-    }
-    if(!MP_OBJ_IS_TYPE(locals_dict, &mp_type_dict)) {
-        // MicroPython restriction, for now
-        mp_raise_TypeError("type() argument 3 must be dict");
-=======
     // Verify input objects have expected type
     if (!MP_OBJ_IS_TYPE(bases_tuple, &mp_type_tuple)) {
         mp_raise_TypeError(NULL);
     }
     if (!MP_OBJ_IS_TYPE(locals_dict, &mp_type_dict)) {
         mp_raise_TypeError(NULL);
->>>>>>> 25ae98f0
     }
 
     // TODO might need to make a copy of locals_dict; at least that's how CPython does it
 
     // Basic validation of base classes
-<<<<<<< HEAD
-    size_t len;
-    mp_obj_t *items;
-    mp_obj_tuple_get(bases_tuple, &len, &items);
-    for (size_t i = 0; i < len; i++) {
-        if(!MP_OBJ_IS_TYPE(items[i], &mp_type_type)) {
-            mp_raise_TypeError("type is not an acceptable base type");
-        }
-        mp_obj_type_t *t = MP_OBJ_TO_PTR(items[i]);
-=======
     uint16_t base_flags = 0;
     size_t bases_len;
     mp_obj_t *bases_items;
     mp_obj_tuple_get(bases_tuple, &bases_len, &bases_items);
     for (size_t i = 0; i < bases_len; i++) {
         if (!MP_OBJ_IS_TYPE(bases_items[i], &mp_type_type)) {
-            mp_raise_TypeError(NULL);
+            mp_raise_TypeError("type is not an acceptable base type");
         }
         mp_obj_type_t *t = MP_OBJ_TO_PTR(bases_items[i]);
->>>>>>> 25ae98f0
         // TODO: Verify with CPy, tested on function type
         if (t->make_new == NULL) {
             if (MICROPY_ERROR_REPORTING == MICROPY_ERROR_REPORTING_TERSE) {
@@ -1231,13 +1199,8 @@
     // 0 arguments are turned into 2 in the compiler
     // 1 argument is not yet implemented
     mp_arg_check_num(n_args, n_kw, 2, 2, false);
-<<<<<<< HEAD
     if(!MP_OBJ_IS_TYPE(args[0], &mp_type_type)) {
         mp_raise_TypeError("first argument to super() must be type");
-=======
-    if (!MP_OBJ_IS_TYPE(args[0], &mp_type_type)) {
-        mp_raise_TypeError(NULL);
->>>>>>> 25ae98f0
     }
     mp_obj_super_t *o = m_new_obj(mp_obj_super_t);
     *o = (mp_obj_super_t){{type_in}, args[0], args[1]};
@@ -1295,36 +1258,32 @@
     }
 
     if (dest[0] != MP_OBJ_NULL) {
-<<<<<<< HEAD
-        mp_obj_t member = dest[0];
-        // changes to mp_obj_instance_load_attr may require changes
-        // here...
-        #if MICROPY_PY_BUILTINS_PROPERTY
-        if (MP_OBJ_IS_TYPE(member, &mp_type_property)) {
-            const mp_obj_t *proxy = mp_obj_property_get(member);
-            if (proxy[0] == mp_const_none) {
-                mp_raise_AttributeError("unreadable attribute");
-            } else {
-                dest[0] = mp_call_function_n_kw(proxy[0], 1, 0, &self_in);
-            }
-        }
-        #endif
-        #if MICROPY_PY_DESCRIPTORS
-        mp_obj_t attr_get_method[4];
-        mp_load_method_maybe(member, MP_QSTR___get__, attr_get_method);
-        if (attr_get_method[0] != MP_OBJ_NULL) {
-            attr_get_method[2] = self_in;
-            attr_get_method[3] = MP_OBJ_FROM_PTR(mp_obj_get_type(self_in));
-            dest[0] = mp_call_method_n_kw(2, 0, attr_get_method);
-        }
-        #endif
-=======
         if (dest[0] == MP_OBJ_SENTINEL) {
             // Looked up native __init__ so defer to it
             dest[0] = MP_OBJ_FROM_PTR(&native_base_init_wrapper_obj);
             dest[1] = self->obj;
-        }
->>>>>>> 25ae98f0
+        } else {
+            mp_obj_t member = dest[0];
+            // changes to mp_obj_instance_load_attr may require changes
+            // here...
+            #if MICROPY_PY_BUILTINS_PROPERTY
+            if (MP_OBJ_IS_TYPE(member, &mp_type_property)) {
+                const mp_obj_t *proxy = mp_obj_property_get(member);
+                if (proxy[0] == mp_const_none) {
+                    mp_raise_AttributeError("unreadable attribute");
+                } else {
+                    dest[0] = mp_call_function_n_kw(proxy[0], 1, 0, &self_in);
+                }
+            }
+            #endif
+            #if MICROPY_PY_DESCRIPTORS
+            mp_obj_t attr_get_method[4];
+            mp_load_method_maybe(member, MP_QSTR___get__, attr_get_method);
+            if (attr_get_method[0] != MP_OBJ_NULL) {
+                attr_get_method[2] = self_in;
+                attr_get_method[3] = MP_OBJ_FROM_PTR(mp_obj_get_type(self_in));
+                dest[0] = mp_call_method_n_kw(2, 0, attr_get_method);
+        }
         return;
     }
 
