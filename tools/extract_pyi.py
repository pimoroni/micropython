<<<<<<< HEAD
# Run with 'python tools/extract_pyi.py shared-bindings/ path/to/stub/dir
# You can also test a specific library in shared-bindings by putting the path
# to that directory instead
=======
# SPDX-FileCopyrightText: 2014 MicroPython & CircuitPython contributors (https://github.com/adafruit/circuitpython/graphs/contributors)
#
# SPDX-License-Identifier: MIT
>>>>>>> 88d89563

import os
import sys
import astroid
import traceback

top_level = sys.argv[1].strip("/")
stub_directory = sys.argv[2]

def convert_folder(top_level, stub_directory):
    ok = 0
    total = 0
    filenames = sorted(os.listdir(top_level))
    pyi_lines = []
    for filename in filenames:
        full_path = os.path.join(top_level, filename)
        file_lines = []
        if os.path.isdir(full_path):
            mok, mtotal = convert_folder(full_path, os.path.join(stub_directory, filename))
            ok += mok
            total += mtotal
        elif filename.endswith(".c"):
            with open(full_path, "r") as f:
                for line in f:
                    if line.startswith("//|"):
                        if line[3] == " ":
                            line = line[4:]
                        elif line[3] == "\n":
                            line = line[3:]
                        else:
                            continue
                        file_lines.append(line)
        elif filename.endswith(".pyi"):
            with open(full_path, "r") as f:
                file_lines.extend(f.readlines())

        # Always put the contents from an __init__ first.
        if filename.startswith("__init__."):
            pyi_lines = file_lines + pyi_lines
        else:
            pyi_lines.extend(file_lines)

    if not pyi_lines:
        return ok, total

    stub_filename = os.path.join(stub_directory, "__init__.pyi")
    print(stub_filename)
    stub_contents = "".join(pyi_lines)
    os.makedirs(stub_directory, exist_ok=True)
    with open(stub_filename, "w") as f:
        f.write(stub_contents)

    # Validate that the module is a parseable stub.
    total += 1
    try:
        tree = astroid.parse(stub_contents)
        for i in tree.body:
            if 'name' in i.__dict__:
                print()
                print(i.__dict__['name'])
                for j in i.body:
                    if isinstance(j, astroid.scoped_nodes.FunctionDef):
                        for k, l in zip(j.args.__dict__['annotations'], j.args.__dict__['args']):
                            # K is type, l is name
                            if l.name != 'self':
                                if not k:
                                    print(f"Missing parameter type: {j.__dict__['name']} on line {j.__dict__['lineno']}")
                                elif str(type(k)) == "<class 'astroid.node_classes.Name'>":
                                   if k.name == 'Any':
                                      print(f"'Any' parameter type: {j.__dict__['name']} on line {j.__dict__['lineno']}")
                        if j.returns:
                            if 'Any' in j.returns.__dict__.values():
                                print(f"Missing return type: {j.__dict__['name']} on line {j.__dict__['lineno']}")
                    elif isinstance(j, astroid.node_classes.AnnAssign):
                        if 'name' in j.__dict__['annotation'].__dict__:
                            if j.__dict__['annotation'].__dict__['name'] == 'Any':
                                print(f"missing attribute type: {j.__dict__['target'].name} on line {j.__dict__['lineno']}")

        ok += 1
    except astroid.exceptions.AstroidSyntaxError as e:
        e = e.__cause__
        traceback.print_exception(type(e), e, e.__traceback__)
    print()
    return ok, total

ok, total = convert_folder(top_level, stub_directory)

print(f"{ok} ok out of {total}")

if ok != total:
    sys.exit(total - ok)<|MERGE_RESOLUTION|>--- conflicted
+++ resolved
@@ -1,12 +1,10 @@
-<<<<<<< HEAD
+# SPDX-FileCopyrightText: 2014 MicroPython & CircuitPython contributors (https://github.com/adafruit/circuitpython/graphs/contributors)
+#
+# SPDX-License-Identifier: MIT
+
 # Run with 'python tools/extract_pyi.py shared-bindings/ path/to/stub/dir
 # You can also test a specific library in shared-bindings by putting the path
 # to that directory instead
-=======
-# SPDX-FileCopyrightText: 2014 MicroPython & CircuitPython contributors (https://github.com/adafruit/circuitpython/graphs/contributors)
-#
-# SPDX-License-Identifier: MIT
->>>>>>> 88d89563
 
 import os
 import sys
