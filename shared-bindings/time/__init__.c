--- conflicted
+++ resolved
@@ -98,30 +98,16 @@
 //|
 //|         :param tuple time_tuple: Tuple of time info: ``(tm_year, tm_mon, tm_mday, tm_hour, tm_min, tm_sec, tm_wday, tm_yday, tm_isdst)``
 //|
-<<<<<<< HEAD
-//|   :param tuple time_tuple: Tuple of time info: ``(tm_year, tm_mon, tm_mday, tm_hour, tm_min, tm_sec, tm_wday, tm_yday, tm_isdst)``
-//|
-//|     * ``tm_year``: the year, 2017 for example
-//|     * ``tm_month``: the month, range [1, 12]
-//|     * ``tm_mday``: the day of the month, range [1, 31]
-//|     * ``tm_hour``: the hour, range [0, 23]
-//|     * ``tm_min``: the minute, range [0, 59]
-//|     * ``tm_sec``: the second, range [0, 61]
-//|     * ``tm_wday``: the day of the week, range [0, 6], Monday is 0
-//|     * ``tm_yday``: the day of the year, range [1, 366], -1 indicates not known
-//|     * ``tm_isdst``: 1 when in daylight savings, 0 when not, -1 if unknown.
-=======
 //|           * ``tm_year``: the year, 2017 for example
 //|           * ``tm_month``: the month, range [1, 12]
 //|           * ``tm_mday``: the day of the month, range [1, 31]
 //|           * ``tm_hour``: the hour, range [0, 23]
-//|           * ``tm_minute``: the minute, range [0, 59]
+//|           * ``tm_min``: the minute, range [0, 59]
 //|           * ``tm_sec``: the second, range [0, 61]
 //|           * ``tm_wday``: the day of the week, range [0, 6], Monday is 0
 //|           * ``tm_yday``: the day of the year, range [1, 366], -1 indicates not known
 //|           * ``tm_isdst``: 1 when in daylight savings, 0 when not, -1 if unknown."""
 //|         ...
->>>>>>> eec42d4c
 //|
 const mp_obj_namedtuple_type_t struct_time_type_obj = {
     .base = {
