--- conflicted
+++ resolved
@@ -8,11 +8,7 @@
 msgstr ""
 "Project-Id-Version: PACKAGE VERSION\n"
 "Report-Msgid-Bugs-To: \n"
-<<<<<<< HEAD
-"POT-Creation-Date: 2018-10-21 17:15+0200\n"
-=======
-"POT-Creation-Date: 2018-10-25 12:20+1100\n"
->>>>>>> 283e0725
+"POT-Creation-Date: 2018-11-07 14:10-0500\n"
 "PO-Revision-Date: 2018-10-02 21:14-0000\n"
 "Last-Translator: \n"
 "Language-Team: \n"
@@ -700,7 +696,6 @@
 msgid "AnalogOut functionality not supported"
 msgstr "Funcionalidade AnalogOut não suportada"
 
-<<<<<<< HEAD
 #: ports/nrf/common-hal/bleio/Adapter.c:41
 #, c-format
 msgid "Soft device assert, id: 0x%08lX, pc: 0x%08lX"
@@ -825,8 +820,6 @@
 msgid "Invalid UUID parameter"
 msgstr "Parâmetro UUID inválido"
 
-=======
->>>>>>> 283e0725
 #: ports/nrf/common-hal/busio/I2C.c:96
 msgid "All I2C peripherals are in use"
 msgstr "Todos os periféricos I2C estão em uso"
