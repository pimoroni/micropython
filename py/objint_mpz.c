--- conflicted
+++ resolved
@@ -388,31 +388,7 @@
     return mp_obj_new_int_from_ull(value);
 }
 
-<<<<<<< HEAD
-#if MICROPY_PY_BUILTINS_FLOAT
-mp_obj_t mp_obj_new_int_from_float(mp_float_t val) {
-    int cl = fpclassify(val);
-    if (cl == FP_INFINITE) {
-        mp_raise_msg(&mp_type_OverflowError, "can't convert inf to int");
-    } else if (cl == FP_NAN) {
-        mp_raise_ValueError("can't convert NaN to int");
-    } else {
-        mp_fp_as_int_class_t icl = mp_classify_fp_as_int(val);
-        if (icl == MP_FP_CLASS_FIT_SMALLINT) {
-            return MP_OBJ_NEW_SMALL_INT((mp_int_t)val);
-        } else {
-            mp_obj_int_t *o = mp_obj_int_new_mpz();
-            mpz_set_from_float(&o->mpz, val);
-            return MP_OBJ_FROM_PTR(o);
-        }
-    }
-}
-#endif
-
-mp_obj_t mp_obj_new_int_from_str_len(const char **str, mp_uint_t len, bool neg, mp_uint_t base) {
-=======
 mp_obj_t mp_obj_new_int_from_str_len(const char **str, size_t len, bool neg, unsigned int base) {
->>>>>>> 869cdcfd
     mp_obj_int_t *o = mp_obj_int_new_mpz();
     size_t n = mpz_set_from_str(&o->mpz, *str, len, neg, base);
     *str += n;
