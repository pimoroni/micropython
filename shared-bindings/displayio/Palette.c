--- conflicted
+++ resolved
@@ -96,11 +96,7 @@
 //|       palette[3] = bytearray(b'\x00\x00\xFF')   # set using a bytearay of 3 or 4 bytes
 //|
 #pragma GCC diagnostic ignored "-Wunused-parameter"
-<<<<<<< HEAD
-STATIC mp_obj_t palette_subscr(mp_obj_t self_in, mp_obj_t index_in, mp_obj_t value, mp_obj_t instance) {
-=======
 STATIC mp_obj_t palette_subscr(mp_obj_t self_in, mp_obj_t index_in, mp_obj_t value) {
->>>>>>> f1a90396
     if (value == MP_OBJ_NULL) {
         // delete item
         return MP_OBJ_NULL; // op not supported
