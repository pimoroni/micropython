--- conflicted
+++ resolved
@@ -33,11 +33,7 @@
 #define FLASH_PAGE_SIZE             (0x4000)
 
 #define AUTORESET_DELAY_MS 500
-<<<<<<< HEAD
-#define BOARD_FLASH_SIZE (FLASH_SIZE - 0x4000)
-=======
 #define BOARD_FLASH_SIZE (FLASH_SIZE - 0x4000)
 
 #define DEFAULT_I2C_BUS_SCL (&pin_PB06)
-#define DEFAULT_I2C_BUS_SDA (&pin_PB07)
->>>>>>> b8373aca
+#define DEFAULT_I2C_BUS_SDA (&pin_PB07)