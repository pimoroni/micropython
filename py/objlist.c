--- conflicted
+++ resolved
@@ -159,12 +159,8 @@
 }
 
 #pragma GCC diagnostic ignored "-Wunused-parameter"
-<<<<<<< HEAD
-STATIC mp_obj_t list_subscr(mp_obj_t self_in, mp_obj_t index, mp_obj_t value, mp_obj_t instance) {
-=======
 STATIC mp_obj_t list_subscr(mp_obj_t self_in, mp_obj_t index, mp_obj_t value) {
     mp_obj_list_t *self = mp_instance_cast_to_native_base(self_in, &mp_type_list);
->>>>>>> f1a90396
     if (value == MP_OBJ_NULL) {
         // delete
 #if MICROPY_PY_BUILTINS_SLICE
