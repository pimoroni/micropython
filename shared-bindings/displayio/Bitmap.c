--- conflicted
+++ resolved
@@ -172,9 +172,6 @@
     return mp_const_none;
 }
 
-<<<<<<< HEAD
-//|     def fill(self, value: int) -> None:
-=======
 //|     def insert(self, x: int, y: int, source_bitmap: bitmap, x1: int, y1: int, x2: int, y2:int) -> Any:
 //|         """Inserts the source_bitmap region defined by rectangular boundaries
 //|         (x1,y1) and (x2,y2) into the bitmap at the specified (x,y) location.
@@ -247,7 +244,6 @@
 
 
 //|     def fill(self, value: Any) -> Any:
->>>>>>> b6008d00
 //|         """Fills the bitmap with the supplied palette index value."""
 //|         ...
 //|
