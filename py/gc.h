/*
 * This file is part of the MicroPython project, http://micropython.org/
 *
 * The MIT License (MIT)
 *
 * Copyright (c) 2013, 2014 Damien P. George
 *
 * Permission is hereby granted, free of charge, to any person obtaining a copy
 * of this software and associated documentation files (the "Software"), to deal
 * in the Software without restriction, including without limitation the rights
 * to use, copy, modify, merge, publish, distribute, sublicense, and/or sell
 * copies of the Software, and to permit persons to whom the Software is
 * furnished to do so, subject to the following conditions:
 *
 * The above copyright notice and this permission notice shall be included in
 * all copies or substantial portions of the Software.
 *
 * THE SOFTWARE IS PROVIDED "AS IS", WITHOUT WARRANTY OF ANY KIND, EXPRESS OR
 * IMPLIED, INCLUDING BUT NOT LIMITED TO THE WARRANTIES OF MERCHANTABILITY,
 * FITNESS FOR A PARTICULAR PURPOSE AND NONINFRINGEMENT. IN NO EVENT SHALL THE
 * AUTHORS OR COPYRIGHT HOLDERS BE LIABLE FOR ANY CLAIM, DAMAGES OR OTHER
 * LIABILITY, WHETHER IN AN ACTION OF CONTRACT, TORT OR OTHERWISE, ARISING FROM,
 * OUT OF OR IN CONNECTION WITH THE SOFTWARE OR THE USE OR OTHER DEALINGS IN
 * THE SOFTWARE.
 */
#ifndef MICROPY_INCLUDED_PY_GC_H
#define MICROPY_INCLUDED_PY_GC_H

#include <stdint.h>

#include "py/mpconfig.h"
#include "py/misc.h"

void gc_init(void *start, void *end);

// These lock/unlock functions can be nested.
// They can be used to prevent the GC from allocating/freeing.
void gc_lock(void);
void gc_unlock(void);
bool gc_is_locked(void);

// A given port must implement gc_collect by using the other collect functions.
void gc_collect(void);
void gc_collect_start(void);
void gc_collect_root(void **ptrs, size_t len);
void gc_collect_end(void);

<<<<<<< HEAD
void *gc_alloc(size_t n_bytes, bool has_finaliser, bool long_lived);
=======
// Use this function to sweep the whole heap and run all finalisers
void gc_sweep_all(void);

void *gc_alloc(size_t n_bytes, bool has_finaliser);
>>>>>>> 25ae98f0
void gc_free(void *ptr); // does not call finaliser
size_t gc_nbytes(const void *ptr);
bool gc_has_finaliser(const void *ptr);
void *gc_make_long_lived(void *old_ptr);
void *gc_realloc(void *ptr, size_t n_bytes, bool allow_move);

typedef struct _gc_info_t {
    size_t total;
    size_t used;
    size_t free;
    size_t max_free;
    size_t num_1block;
    size_t num_2block;
    size_t max_block;
} gc_info_t;

void gc_info(gc_info_t *info);
void gc_dump_info(void);
void gc_dump_alloc_table(void);

#endif // MICROPY_INCLUDED_PY_GC_H<|MERGE_RESOLUTION|>--- conflicted
+++ resolved
@@ -45,14 +45,11 @@
 void gc_collect_root(void **ptrs, size_t len);
 void gc_collect_end(void);
 
-<<<<<<< HEAD
 void *gc_alloc(size_t n_bytes, bool has_finaliser, bool long_lived);
-=======
+
 // Use this function to sweep the whole heap and run all finalisers
 void gc_sweep_all(void);
 
-void *gc_alloc(size_t n_bytes, bool has_finaliser);
->>>>>>> 25ae98f0
 void gc_free(void *ptr); // does not call finaliser
 size_t gc_nbytes(const void *ptr);
 bool gc_has_finaliser(const void *ptr);
