# Define an equivalent for MICROPY_LONGINT_IMPL, to pass to $(MPY-TOOL) in py/mkrules.mk
# $(MPY-TOOL) needs to know what kind of longint to use (if any) to freeze long integers.
# This should correspond to the MICROPY_LONGINT_IMPL definition in mpconfigport.h.

ifeq ($(LONGINT_IMPL),NONE)
MPY_TOOL_LONGINT_IMPL = -mlongint-impl=none
endif

ifeq ($(LONGINT_IMPL),MPZ)
MPY_TOOL_LONGINT_IMPL = -mlongint-impl=mpz
endif

ifeq ($(LONGINT_IMPL),LONGLONG)
MPY_TOOL_LONGINT_IMPL = -mlongint-impl=longlong
endif

# All raspberrypi ports have longints.
LONGINT_IMPL = MPZ

ifndef CIRCUITPY_RP2PIO
CIRCUITPY_RP2PIO = 1
else
CIRCUITPY_NEOPIXEL_WRITE = 0
endif

CIRCUITPY_FULL_BUILD = 1
CIRCUITPY_BITOPS = 1
CIRCUITPY_PWMIO = 1

# Things that need to be implemented.
<<<<<<< HEAD
CIRCUITPY_AUDIOBUSIO = 0  # Use PIO interally for I2S
CIRCUITPY_AUDIOMP3 = 0
=======
CIRCUITPY_COUNTIO = 0  # Use PWM interally
>>>>>>> e41137c7
CIRCUITPY_FREQUENCYIO = 0 # Use PWM interally
CIRCUITPY_I2CPERIPHERAL = 0
CIRCUITPY_NVM = 0
CIRCUITPY_PULSEIO = 0 # Use PIO interally
CIRCUITPY_ROTARYIO = 0 # Use PIO interally
CIRCUITPY_WATCHDOG = 1

# Audio via PWM
CIRCUITPY_AUDIOIO = 0
CIRCUITPY_AUDIOBUSIO ?= 0 # add this later
CIRCUITPY_AUDIOCORE ?= 1
CIRCUITPY_AUDIOPWMIO ?= 1

# These libraries require Cortex M4+ for fancy math instructions.
CIRCUITPY_AUDIOMIXER ?= 0
CIRCUITPY_AUDIOMP3 ?= 0

INTERNAL_LIBM = 1

USB_SERIAL_NUMBER_LENGTH = 16

# Number of USB endpoint pairs.
USB_NUM_EP = 8<|MERGE_RESOLUTION|>--- conflicted
+++ resolved
@@ -28,12 +28,6 @@
 CIRCUITPY_PWMIO = 1
 
 # Things that need to be implemented.
-<<<<<<< HEAD
-CIRCUITPY_AUDIOBUSIO = 0  # Use PIO interally for I2S
-CIRCUITPY_AUDIOMP3 = 0
-=======
-CIRCUITPY_COUNTIO = 0  # Use PWM interally
->>>>>>> e41137c7
 CIRCUITPY_FREQUENCYIO = 0 # Use PWM interally
 CIRCUITPY_I2CPERIPHERAL = 0
 CIRCUITPY_NVM = 0
