--- conflicted
+++ resolved
@@ -7,11 +7,7 @@
 msgstr ""
 "Project-Id-Version: \n"
 "Report-Msgid-Bugs-To: \n"
-<<<<<<< HEAD
-"POT-Creation-Date: 2019-01-20 22:46-0500\n"
-=======
-"POT-Creation-Date: 2019-01-22 14:00-0800\n"
->>>>>>> cef6e089
+"POT-Creation-Date: 2019-01-22 15:57-0800\n"
 "PO-Revision-Date: 2018-07-27 11:55-0700\n"
 "Last-Translator: Sebastian Plamauer\n"
 "Language-Team: \n"
@@ -342,12 +338,12 @@
 msgstr "bytes mit mehr als 8 bits werden nicht unterstützt"
 
 #: ports/atmel-samd/common-hal/busio/UART.c:73
-#: ports/nrf/common-hal/busio/UART.c:118
+#: ports/nrf/common-hal/busio/UART.c:91
 msgid "tx and rx cannot both be None"
 msgstr "tx und rx können nicht beide None sein"
 
 #: ports/atmel-samd/common-hal/busio/UART.c:146
-#: ports/nrf/common-hal/busio/UART.c:152
+#: ports/nrf/common-hal/busio/UART.c:132
 msgid "Failed to allocate RX buffer"
 msgstr "Konnte keinen RX Buffer allozieren"
 
@@ -356,12 +352,12 @@
 msgstr "Konnte UART nicht initialisieren"
 
 #: ports/atmel-samd/common-hal/busio/UART.c:241
-#: ports/nrf/common-hal/busio/UART.c:197
+#: ports/nrf/common-hal/busio/UART.c:174
 msgid "No RX pin"
 msgstr "Kein RX Pin"
 
 #: ports/atmel-samd/common-hal/busio/UART.c:300
-#: ports/nrf/common-hal/busio/UART.c:232
+#: ports/nrf/common-hal/busio/UART.c:209
 msgid "No TX pin"
 msgstr "Kein TX Pin"
 
@@ -494,7 +490,9 @@
 #: ports/esp8266/common-hal/pulseio/PWMOut.c:68
 #, c-format
 msgid "Multiple PWM frequencies not supported. PWM already set to %dhz."
-msgstr "Mehrere PWM Frequenzen werden nicht unterstützt. PWM wurde bereits auf %dHz gesetzt."
+msgstr ""
+"Mehrere PWM Frequenzen werden nicht unterstützt. PWM wurde bereits auf %dHz "
+"gesetzt."
 
 #: ports/esp8266/common-hal/pulseio/PWMOut.c:77 ports/esp8266/machine_pwm.c:70
 #, c-format
@@ -511,7 +509,8 @@
 
 #: ports/esp8266/common-hal/storage/__init__.c:38
 msgid "Use esptool to erase flash and re-upload Python instead"
-msgstr "Benutze esptool um den flash zu löschen und stattdessen Python hochzuladen"
+msgstr ""
+"Benutze esptool um den flash zu löschen und stattdessen Python hochzuladen"
 
 #: ports/esp8266/esp_mphal.c:154
 msgid "C-level assert"
@@ -567,7 +566,8 @@
 #: ports/esp8266/modesp.c:274
 #, c-format
 msgid "memory allocation failed, allocating %u bytes for native code"
-msgstr "Speicherallozierung fehlgeschlagen, alloziere %u Bytes für nativen Code"
+msgstr ""
+"Speicherallozierung fehlgeschlagen, alloziere %u Bytes für nativen Code"
 
 #: ports/esp8266/modesp.c:317
 msgid "flash location must be below 1MByte"
@@ -716,7 +716,7 @@
 msgid "Failed to read attribute value, err %0x04x"
 msgstr "Kann den Attributwert nicht lesen. Status: 0x%04x"
 
-#: ports/nrf/common-hal/bleio/Characteristic.c:172
+#: ports/nrf/common-hal/bleio/Characteristic.c:172 ports/nrf/sd_mutex.c:34
 #, c-format
 msgid "Failed to acquire mutex, err 0x%04x"
 msgstr "Mutex konnte nicht akquiriert werden. Status: 0x%04x"
@@ -726,7 +726,7 @@
 msgid "Failed to write attribute value, err 0x%04x"
 msgstr "Kann den Attributwert nicht schreiben. Status: 0x%04x"
 
-#: ports/nrf/common-hal/bleio/Characteristic.c:189
+#: ports/nrf/common-hal/bleio/Characteristic.c:189 ports/nrf/sd_mutex.c:54
 #, c-format
 msgid "Failed to release mutex, err 0x%04x"
 msgstr "Mutex konnte nicht freigegeben werden. Status: 0x%04x"
@@ -745,43 +745,43 @@
 msgid "Failed to discover services"
 msgstr "Es konnten keine Dienste gefunden werden"
 
-#: ports/nrf/common-hal/bleio/Device.c:267
-#: ports/nrf/common-hal/bleio/Device.c:300
+#: ports/nrf/common-hal/bleio/Device.c:268
+#: ports/nrf/common-hal/bleio/Device.c:302
 msgid "Failed to acquire mutex"
 msgstr "Akquirieren des Mutex gescheitert"
 
-#: ports/nrf/common-hal/bleio/Device.c:278
-#: ports/nrf/common-hal/bleio/Device.c:311
-#: ports/nrf/common-hal/bleio/Device.c:342
-#: ports/nrf/common-hal/bleio/Device.c:376
+#: ports/nrf/common-hal/bleio/Device.c:280
+#: ports/nrf/common-hal/bleio/Device.c:313
+#: ports/nrf/common-hal/bleio/Device.c:344
+#: ports/nrf/common-hal/bleio/Device.c:378
 msgid "Failed to release mutex"
 msgstr "Loslassen des Mutex gescheitert"
 
-#: ports/nrf/common-hal/bleio/Device.c:387
+#: ports/nrf/common-hal/bleio/Device.c:389
 msgid "Failed to continue scanning"
 msgstr "Der Scanvorgang kann nicht fortgesetzt werden"
 
-#: ports/nrf/common-hal/bleio/Device.c:419
+#: ports/nrf/common-hal/bleio/Device.c:421
 msgid "Failed to connect:"
 msgstr "Verbindung fehlgeschlagen:"
 
-#: ports/nrf/common-hal/bleio/Device.c:489
+#: ports/nrf/common-hal/bleio/Device.c:491
 msgid "Failed to add service"
 msgstr "Dienst konnte nicht hinzugefügt werden"
 
-#: ports/nrf/common-hal/bleio/Device.c:506
+#: ports/nrf/common-hal/bleio/Device.c:508
 msgid "Failed to start advertising"
 msgstr "Kann advertisement nicht starten"
 
-#: ports/nrf/common-hal/bleio/Device.c:523
+#: ports/nrf/common-hal/bleio/Device.c:525
 msgid "Failed to stop advertising"
 msgstr "Kann advertisement nicht stoppen"
 
-#: ports/nrf/common-hal/bleio/Device.c:548
+#: ports/nrf/common-hal/bleio/Device.c:550
 msgid "Failed to start scanning"
 msgstr "Der Scanvorgang kann nicht gestartet werden"
 
-#: ports/nrf/common-hal/bleio/Device.c:564
+#: ports/nrf/common-hal/bleio/Device.c:566
 msgid "Failed to create mutex"
 msgstr "Erstellen des Mutex ist fehlgeschlagen"
 
@@ -836,19 +836,19 @@
 msgid "error = 0x%08lX"
 msgstr "error = 0x%08lX"
 
-#: ports/nrf/common-hal/busio/UART.c:122
+#: ports/nrf/common-hal/busio/UART.c:95
 msgid "Invalid buffer size"
 msgstr "Ungültige Puffergröße"
 
-#: ports/nrf/common-hal/busio/UART.c:126
+#: ports/nrf/common-hal/busio/UART.c:99
 msgid "Odd parity is not supported"
 msgstr "Ungerade Parität wird nicht unterstützt"
 
-#: ports/nrf/common-hal/busio/UART.c:358 ports/nrf/common-hal/busio/UART.c:362
-#: ports/nrf/common-hal/busio/UART.c:367 ports/nrf/common-hal/busio/UART.c:372
-#: ports/nrf/common-hal/busio/UART.c:378 ports/nrf/common-hal/busio/UART.c:383
-#: ports/nrf/common-hal/busio/UART.c:388 ports/nrf/common-hal/busio/UART.c:392
-#: ports/nrf/common-hal/busio/UART.c:400
+#: ports/nrf/common-hal/busio/UART.c:335 ports/nrf/common-hal/busio/UART.c:339
+#: ports/nrf/common-hal/busio/UART.c:344 ports/nrf/common-hal/busio/UART.c:349
+#: ports/nrf/common-hal/busio/UART.c:355 ports/nrf/common-hal/busio/UART.c:360
+#: ports/nrf/common-hal/busio/UART.c:365 ports/nrf/common-hal/busio/UART.c:369
+#: ports/nrf/common-hal/busio/UART.c:377
 msgid "busio.UART not available"
 msgstr "Kann busio.UART nicht finden"
 
@@ -978,7 +978,8 @@
 "\n"
 "Projektleitfäden findest du auf learn.adafruit.com/category/circuitpython \n"
 "\n"
-"Um die integrierten Module aufzulisten, führe bitte `help(\"modules\")` aus.\n"
+"Um die integrierten Module aufzulisten, führe bitte `help(\"modules\")` "
+"aus.\n"
 
 #: py/builtinimport.c:336
 msgid "cannot perform relative import"
@@ -1204,7 +1205,7 @@
 msgstr ""
 
 #: py/emitinlinethumb.c:810
-#, still fuzzy, what branch?
+#, fuzzy
 msgid "branch not in range"
 msgstr "Kalibrierung ist außerhalb der Reichweite"
 
@@ -1346,7 +1347,7 @@
 
 #: py/modstruct.c:148 py/modstruct.c:156 py/modstruct.c:244 py/modstruct.c:254
 #: shared-bindings/struct/__init__.c:102 shared-bindings/struct/__init__.c:161
-#: shared-module/struct/__init__.c:183
+#: shared-module/struct/__init__.c:128 shared-module/struct/__init__.c:183
 msgid "buffer too small"
 msgstr ""
 
@@ -2160,7 +2161,7 @@
 msgstr ""
 
 #: shared-bindings/audioio/WaveFile.c:78
-#: shared-bindings/displayio/OnDiskBitmap.c:85
+#: shared-bindings/displayio/OnDiskBitmap.c:87
 msgid "file must be a file opened in byte mode"
 msgstr ""
 
@@ -2204,13 +2205,32 @@
 msgid "Expected a UUID"
 msgstr "Eine UUID wird erwartet"
 
-#: shared-bindings/bleio/CharacteristicBuffer.c:61
+#: shared-bindings/bleio/CharacteristicBuffer.c:39
+#, fuzzy
+msgid "Not connected"
+msgstr "Kann nicht zu AP verbinden"
+
+#: shared-bindings/bleio/CharacteristicBuffer.c:74
+#, fuzzy
+msgid "timeout must be >= 0.0"
+msgstr "bits müssen 8 sein"
+
+#: shared-bindings/bleio/CharacteristicBuffer.c:79
 msgid "buffer_size must be >= 1"
 msgstr "Puffergröße muss >= 1 sein"
 
-#: shared-bindings/bleio/CharacteristicBuffer.c:65
+#: shared-bindings/bleio/CharacteristicBuffer.c:83
 msgid "Expected a Characteristic"
 msgstr "Erwartet ein Merkmal"
+
+#: shared-bindings/bleio/CharacteristicBuffer.c:138
+#, fuzzy
+msgid "CharacteristicBuffer writing not provided"
+msgstr "Merkmal wird bereits von einem anderen Dienst verwendet."
+
+#: shared-bindings/bleio/CharacteristicBuffer.c:147
+msgid "Not connected."
+msgstr ""
 
 #: shared-bindings/bleio/Device.c:210
 msgid "Can't add services in Central mode"
@@ -2248,15 +2268,19 @@
 msgid "UUID integer value not in range 0 to 0xffff"
 msgstr ""
 
-#: shared-bindings/bleio/UUID.c:75
-msgid "UUID value is not int or byte buffer"
-msgstr ""
-
-#: shared-bindings/bleio/UUID.c:79
+#: shared-bindings/bleio/UUID.c:91
+msgid "UUID string not 'xxxxxxxx-xxxx-xxxx-xxxx-xxxxxxxxxxxx'"
+msgstr ""
+
+#: shared-bindings/bleio/UUID.c:103
+msgid "UUID value is not str, int or byte buffer"
+msgstr ""
+
+#: shared-bindings/bleio/UUID.c:107
 msgid "Byte buffer must be 16 bytes."
 msgstr "Der Puffer muss 16 Bytes lang sein"
 
-#: shared-bindings/bleio/UUID.c:120
+#: shared-bindings/bleio/UUID.c:151
 msgid "not a 128-bit UUID"
 msgstr ""
 
@@ -2679,11 +2703,6 @@
 msgid "'S' and 'O' are not supported format types"
 msgstr ""
 
-#: shared-module/struct/__init__.c:128
-#, c-format
-msgid "unpack requires a buffer of %d bytes"
-msgstr "unpack erfordert einen Puffer von %d Bytes"
-
 #: shared-module/struct/__init__.c:136
 msgid "too many arguments provided with the given format"
 msgstr ""
@@ -2729,7 +2748,8 @@
 msgid ""
 "You are running in safe mode which means something unanticipated happened.\n"
 msgstr ""
-"Sie laufen im abgesicherten Modus, was bedeutet, dass etwas Unerwartetes passiert ist.\n"
+"Sie laufen im abgesicherten Modus, was bedeutet, dass etwas Unerwartetes "
+"passiert ist.\n"
 
 #: supervisor/shared/safe_mode.c:109
 msgid ""
@@ -2738,7 +2758,8 @@
 " with the contents of your CIRCUITPY drive and this message:\n"
 msgstr ""
 "Sieht aus, als wäre der CircuitPython-Kernel-Code abgestürzt. Uups!\n"
-"Bitte melde das Problem unter https://github.com/adafruit/circuitpython/issues\n"
+"Bitte melde das Problem unter https://github.com/adafruit/circuitpython/"
+"issues\n"
 "mit dem Inhalt deines CIRCUITPY-Laufwerks und dieser Nachricht:\n"
 
 #: supervisor/shared/safe_mode.c:111
@@ -2762,7 +2783,8 @@
 msgstr ""
 "Die Stromversorgung des Mikrocontrollers ist eingebrochen. Stelle sicher,\n"
 "dass deine Stromversorgung genug Leistung für die gesamte Schaltung zur\n"
-"Verfügung stellt und drücke die Reset-Taste (nachdem du das CIRCUITPY-Laufwerk\n"
+"Verfügung stellt und drücke die Reset-Taste (nachdem du das CIRCUITPY-"
+"Laufwerk\n"
 "ausgeworfen hast)\n"
 
 #: supervisor/shared/safe_mode.c:120
@@ -2780,61 +2802,26 @@
 "exit safe mode.\n"
 msgstr ""
 
-<<<<<<< HEAD
-#~ msgid "Can not add Characteristic."
-#~ msgstr "Kann das Merkmal nicht hinzufügen."
-
-#~ msgid "Can not add Service."
-#~ msgstr "Kann den Dienst nicht hinzufügen."
+#~ msgid "unpack requires a buffer of %d bytes"
+#~ msgstr "unpack erfordert einen Puffer von %d Bytes"
+
+#~ msgid "Can not apply advertisement data. status: 0x%02x"
+#~ msgstr "Kann advertisement data nicht anwenden. Status: 0x%02x"
 
 #~ msgid "Looks like our core CircuitPython code crashed hard. Whoops!\n"
 #~ msgstr "CircuitPython ist abgestürzt. Ups!\n"
 
-#~ msgid "Can not apply advertisement data. status: 0x%02x"
-#~ msgstr "Kann advertisement data nicht anwenden. Status: 0x%02x"
-=======
 #~ msgid "Can encode UUID into the advertisement packet."
 #~ msgstr "Kann UUID in das advertisement packet kodieren."
 
+#~ msgid "Invalid Service type"
+#~ msgstr "Ungültiger Diensttyp"
+
+#~ msgid "Can not query for the device address."
+#~ msgstr "Kann nicht nach der Geräteadresse suchen."
+
 #~ msgid "Invalid UUID string length"
 #~ msgstr "Ungültige UUID-Stringlänge"
-
-#~ msgid ""
-#~ "Please file an issue here with the contents of your CIRCUITPY drive:\n"
-#~ msgstr ""
-#~ "Bitte erstelle ein issue hier mit dem Inhalt deines CIRCUITPY-speichers:\n"
-
-#~ msgid "Can not add Characteristic."
-#~ msgstr "Kann das Merkmal nicht hinzufügen."
-
-#~ msgid "Cannot apply GAP parameters."
-#~ msgstr "Kann GAP Parameter nicht anwenden."
-
-#~ msgid "Can not encode UUID, to check length."
-#~ msgstr "Kann UUID nicht kodieren, um die Länge zu überprüfen."
-
-#~ msgid "Can not add Service."
-#~ msgstr "Kann den Dienst nicht hinzufügen."
-
-#~ msgid "Can not query for the device address."
-#~ msgstr "Kann nicht nach der Geräteadresse suchen."
-
-#, fuzzy
-#~ msgid "unpack requires a buffer of %d bytes"
-#~ msgstr "Konnte keine RX Buffer mit %d allozieren"
->>>>>>> cef6e089
-
-#~ msgid "Cannot apply GAP parameters."
-#~ msgstr "Kann GAP Parameter nicht anwenden."
-
-#~ msgid "Can not encode UUID, to check length."
-#~ msgstr "Kann UUID nicht kodieren, um die Länge zu überprüfen."
-
-#~ msgid "Can not query for the device address."
-#~ msgstr "Kann nicht nach der Geräteadresse suchen."
-
-#~ msgid "Can not apply device name in the stack."
-#~ msgstr "Der Gerätename kann nicht im Stack verwendet werden."
 
 #~ msgid ""
 #~ "enough power for the whole circuit and press reset (after ejecting "
@@ -2843,33 +2830,25 @@
 #~ "genug Strom für den ganzen Schaltkreis liefert und drücke reset (nach dem "
 #~ "sicheren Auswerfen von CIRCUITPY.)\n"
 
-<<<<<<< HEAD
-#~ msgid "Invalid Service type"
-#~ msgstr "Ungültiger Diensttyp"
-
-#~ msgid "Invalid UUID parameter"
-#~ msgstr "Ungültiger UUID-Parameter"
+#~ msgid "Can not apply device name in the stack."
+#~ msgstr "Der Gerätename kann nicht im Stack verwendet werden."
 
 #~ msgid ""
 #~ "Please file an issue here with the contents of your CIRCUITPY drive:\n"
 #~ msgstr ""
 #~ "Bitte erstelle ein issue hier mit dem Inhalt deines CIRCUITPY-speichers:\n"
 
-#~ msgid "Can encode UUID into the advertisement packet."
-#~ msgstr "Kann UUID in das advertisement packet kodieren."
-
-#~ msgid "Invalid UUID string length"
-#~ msgstr "Ungültige UUID-Stringlänge"
-=======
+#~ msgid "Can not add Characteristic."
+#~ msgstr "Kann das Merkmal nicht hinzufügen."
+
+#~ msgid "Cannot apply GAP parameters."
+#~ msgstr "Kann GAP Parameter nicht anwenden."
+
+#~ msgid "Can not add Service."
+#~ msgstr "Kann den Dienst nicht hinzufügen."
+
+#~ msgid "Can not encode UUID, to check length."
+#~ msgstr "Kann UUID nicht kodieren, um die Länge zu überprüfen."
+
 #~ msgid "Invalid UUID parameter"
-#~ msgstr "Ungültiger UUID-Parameter"
-
-#~ msgid "Can not apply device name in the stack."
-#~ msgstr "Der Gerätename kann nicht im Stack verwendet werden."
-
-#~ msgid "Can not apply advertisement data. status: 0x%02x"
-#~ msgstr "Kann advertisement data nicht anwenden. Status: 0x%02x"
-
-#~ msgid "Looks like our core CircuitPython code crashed hard. Whoops!\n"
-#~ msgstr "CircuitPython ist abgestürzt. Ups!\n"
->>>>>>> cef6e089
+#~ msgstr "Ungültiger UUID-Parameter"