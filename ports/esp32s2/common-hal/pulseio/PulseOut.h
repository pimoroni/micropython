--- conflicted
+++ resolved
@@ -28,23 +28,14 @@
 #define MICROPY_INCLUDED_ESP32S2_COMMON_HAL_PULSEIO_PULSEOUT_H
 
 #include "common-hal/microcontroller/Pin.h"
-<<<<<<< HEAD
-#include "common-hal/pwmio/PWMOut.h"
-=======
-#include "common-hal/pulseio/PWMOut.h"
 #include "driver/rmt.h"
 #include "rmt.h"
->>>>>>> 988e5caa
 
 #include "py/obj.h"
 
 typedef struct {
     mp_obj_base_t base;
-<<<<<<< HEAD
-    pwmio_pwmout_obj_t *pwmout;
-=======
     rmt_channel_t channel;
->>>>>>> 988e5caa
 } pulseio_pulseout_obj_t;
 
 #endif // MICROPY_INCLUDED_ESP32S2_COMMON_HAL_PULSEIO_PULSEOUT_H