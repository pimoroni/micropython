/*
 * This file is part of the Micro Python project, http://micropython.org/
 *
 * The MIT License (MIT)
 *
 * Copyright (c) 2016 Scott Shawcroft for Adafruit Industries
 *
 * Permission is hereby granted, free of charge, to any person obtaining a copy
 * of this software and associated documentation files (the "Software"), to deal
 * in the Software without restriction, including without limitation the rights
 * to use, copy, modify, merge, publish, distribute, sublicense, and/or sell
 * copies of the Software, and to permit persons to whom the Software is
 * furnished to do so, subject to the following conditions:
 *
 * The above copyright notice and this permission notice shall be included in
 * all copies or substantial portions of the Software.
 *
 * THE SOFTWARE IS PROVIDED "AS IS", WITHOUT WARRANTY OF ANY KIND, EXPRESS OR
 * IMPLIED, INCLUDING BUT NOT LIMITED TO THE WARRANTIES OF MERCHANTABILITY,
 * FITNESS FOR A PARTICULAR PURPOSE AND NONINFRINGEMENT. IN NO EVENT SHALL THE
 * AUTHORS OR COPYRIGHT HOLDERS BE LIABLE FOR ANY CLAIM, DAMAGES OR OTHER
 * LIABILITY, WHETHER IN AN ACTION OF CONTRACT, TORT OR OTHERWISE, ARISING FROM,
 * OUT OF OR IN CONNECTION WITH THE SOFTWARE OR THE USE OR OTHER DEALINGS IN
 * THE SOFTWARE.
 */

#include <stdint.h>

#include "shared-bindings/busio/UART.h"
#include "shared-bindings/microcontroller/Pin.h"
#include "shared-bindings/util.h"

#include "lib/utils/context_manager_helpers.h"
#include "lib/utils/interrupt_char.h"

#include "py/ioctl.h"
#include "py/objproperty.h"
#include "py/runtime.h"
#include "py/stream.h"
#include "supervisor/shared/translate.h"

#define STREAM_DEBUG(...) (void)0
// #define STREAM_DEBUG(...) mp_printf(&mp_plat_print __VA_OPT__(,) __VA_ARGS__)

//| class UART:
//|     """A bidirectional serial protocol"""
//|     def __init__(self, tx: microcontroller.Pin, rx: microcontroller.Pin, *, baudrate: int = 9600, bits: int = 8, parity: Parity = None, stop: int = 1, timeout: float = 1, receiver_buffer_size: int = 64):
//|         """A common bidirectional serial protocol that uses an an agreed upon speed
//|         rather than a shared clock line.
//|
//|         :param ~microcontroller.Pin tx: the pin to transmit with, or ``None`` if this ``UART`` is receive-only.
//|         :param ~microcontroller.Pin rx: the pin to receive on, or ``None`` if this ``UART`` is transmit-only.
//|         :param ~microcontroller.Pin rts: the pin for rts, or ``None`` if rts not in use.
//|         :param ~microcontroller.Pin cts: the pin for cts, or ``None`` if cts not in use.
//|         :param ~microcontroller.Pin rs485_dir: the output pin for rs485 direction setting, or ``None`` if rs485 not in use.
//|         :param bool rs485_invert: rs485_dir pin active high when set. Active low otherwise.
//|         :param int baudrate: the transmit and receive speed.
//|         :param int bits:  the number of bits per byte, 7, 8 or 9.
//|         :param Parity parity:  the parity used for error checking.
//|         :param int stop:  the number of stop bits, 1 or 2.
//|         :param float timeout:  the timeout in seconds to wait for the first character and between subsequent characters when reading. Raises ``ValueError`` if timeout >100 seconds.
//|         :param int receiver_buffer_size: the character length of the read buffer (0 to disable). (When a character is 9 bits the buffer will be 2 * receiver_buffer_size bytes.)
//|
//|         *New in CircuitPython 4.0:* ``timeout`` has incompatibly changed units from milliseconds to seconds.
//|         The new upper limit on ``timeout`` is meant to catch mistaken use of milliseconds."""
//|         ...
//|
typedef struct {
    mp_obj_base_t base;
} busio_uart_parity_obj_t;
extern const busio_uart_parity_obj_t busio_uart_parity_even_obj;
extern const busio_uart_parity_obj_t busio_uart_parity_odd_obj;

STATIC void validate_timeout(mp_float_t timeout) {
    if (timeout < (mp_float_t) 0.0f ||  timeout > (mp_float_t) 100.0f) {
        mp_raise_ValueError(translate("timeout must be 0.0-100.0 seconds"));
    }
}

STATIC mp_obj_t busio_uart_make_new(const mp_obj_type_t *type, size_t n_args, const mp_obj_t *pos_args, mp_map_t *kw_args) {
    // Always initially allocate the UART object within the long-lived heap.
    // This is needed to avoid crashes with certain UART implementations which
    // cannot accomodate being moved after creation. (See
    // https://github.com/adafruit/circuitpython/issues/1056)
    busio_uart_obj_t *self = m_new_ll_obj(busio_uart_obj_t);
    self->base.type = &busio_uart_type;
    enum { ARG_tx, ARG_rx, ARG_baudrate, ARG_bits, ARG_parity, ARG_stop, ARG_timeout, ARG_receiver_buffer_size,
           ARG_rts, ARG_cts, ARG_rs485_dir,ARG_rs485_invert};
    static const mp_arg_t allowed_args[] = {
        { MP_QSTR_tx, MP_ARG_OBJ, {.u_obj = mp_const_none} },
        { MP_QSTR_rx, MP_ARG_OBJ, {.u_obj = mp_const_none} },
        { MP_QSTR_baudrate, MP_ARG_KW_ONLY | MP_ARG_INT, {.u_int = 9600} },
        { MP_QSTR_bits, MP_ARG_KW_ONLY | MP_ARG_INT, {.u_int = 8} },
        { MP_QSTR_parity, MP_ARG_KW_ONLY | MP_ARG_OBJ, {.u_obj = mp_const_none} },
        { MP_QSTR_stop, MP_ARG_KW_ONLY | MP_ARG_INT, {.u_int = 1} },
        { MP_QSTR_timeout, MP_ARG_KW_ONLY | MP_ARG_OBJ, {.u_obj = MP_OBJ_NEW_SMALL_INT(1)} },
        { MP_QSTR_receiver_buffer_size, MP_ARG_KW_ONLY | MP_ARG_INT, {.u_int = 64} },
        { MP_QSTR_rts, MP_ARG_KW_ONLY | MP_ARG_OBJ, {.u_obj = mp_const_none} },
        { MP_QSTR_cts, MP_ARG_KW_ONLY | MP_ARG_OBJ, {.u_obj = mp_const_none} },
        { MP_QSTR_rs485_dir, MP_ARG_KW_ONLY | MP_ARG_OBJ, {.u_obj = mp_const_none } },
        { MP_QSTR_rs485_invert, MP_ARG_KW_ONLY | MP_ARG_BOOL, {.u_bool = false } },
    };
    mp_arg_val_t args[MP_ARRAY_SIZE(allowed_args)];
    mp_arg_parse_all(n_args, pos_args, kw_args, MP_ARRAY_SIZE(allowed_args), allowed_args, args);

    const mcu_pin_obj_t* rx = validate_obj_is_free_pin_or_none(args[ARG_rx].u_obj);
    const mcu_pin_obj_t* tx = validate_obj_is_free_pin_or_none(args[ARG_tx].u_obj);

    if ( (tx == NULL) && (rx == NULL) ) {
        mp_raise_ValueError(translate("tx and rx cannot both be None"));
    }

    uint8_t bits = args[ARG_bits].u_int;
    if (bits < 7 || bits > 9) {
        mp_raise_ValueError(translate("bits must be 7, 8 or 9"));
    }

    busio_uart_parity_t parity = BUSIO_UART_PARITY_NONE;
    if (args[ARG_parity].u_obj == &busio_uart_parity_even_obj) {
        parity = BUSIO_UART_PARITY_EVEN;
    } else if (args[ARG_parity].u_obj == &busio_uart_parity_odd_obj) {
        parity = BUSIO_UART_PARITY_ODD;
    }

    uint8_t stop = args[ARG_stop].u_int;
    if (stop != 1 && stop != 2) {
        mp_raise_ValueError(translate("stop must be 1 or 2"));
    }

    mp_float_t timeout = mp_obj_get_float(args[ARG_timeout].u_obj);
    validate_timeout(timeout);

    const mcu_pin_obj_t* rts = validate_obj_is_free_pin_or_none(args[ARG_rts].u_obj);
    const mcu_pin_obj_t* cts = validate_obj_is_free_pin_or_none(args[ARG_cts].u_obj);
    const mcu_pin_obj_t* rs485_dir = validate_obj_is_free_pin_or_none(args[ARG_rs485_dir].u_obj);

    const bool rs485_invert = args[ARG_rs485_invert].u_bool;

    common_hal_busio_uart_construct(self, tx, rx, rts, cts, rs485_dir, rs485_invert,
                                    args[ARG_baudrate].u_int, bits, parity, stop, timeout,
                                    args[ARG_receiver_buffer_size].u_int, NULL, false);
    return (mp_obj_t)self;
}

//|     def deinit(self, ) -> Any:
//|         """Deinitialises the UART and releases any hardware resources for reuse."""
//|         ...
//|
STATIC mp_obj_t busio_uart_obj_deinit(mp_obj_t self_in) {
    busio_uart_obj_t *self = MP_OBJ_TO_PTR(self_in);
    common_hal_busio_uart_deinit(self);
    return mp_const_none;
}
STATIC MP_DEFINE_CONST_FUN_OBJ_1(busio_uart_deinit_obj, busio_uart_obj_deinit);

STATIC void check_for_deinit(busio_uart_obj_t *self) {
    if (common_hal_busio_uart_deinited(self)) {
        raise_deinited_error();
    }
}

//|     def __enter__(self, ) -> Any:
//|         """No-op used by Context Managers."""
//|         ...
//|
//  Provided by context manager helper.

//|     def __exit__(self, ) -> Any:
//|         """Automatically deinitializes the hardware when exiting a context. See
//|         :ref:`lifetime-and-contextmanagers` for more info."""
//|         ...
//|
STATIC mp_obj_t busio_uart_obj___exit__(size_t n_args, const mp_obj_t *args) {
    (void)n_args;
    common_hal_busio_uart_deinit(args[0]);
    return mp_const_none;
}
STATIC MP_DEFINE_CONST_FUN_OBJ_VAR_BETWEEN(busio_uart___exit___obj, 4, 4, busio_uart_obj___exit__);

// These are standard stream methods. Code is in py/stream.c.
//
//|     def read(self, nbytes: Any = None) -> Any:
//|         """Read characters.  If ``nbytes`` is specified then read at most that many
//|         bytes. Otherwise, read everything that arrives until the connection
//|         times out. Providing the number of bytes expected is highly recommended
//|         because it will be faster.
//|
//|         :return: Data read
//|         :rtype: bytes or None"""
//|         ...
//|

//|     def readinto(self, buf: Any) -> Any:
//|         """Read bytes into the ``buf``. Read at most ``len(buf)`` bytes.
//|
//|         :return: number of bytes read and stored into ``buf``
//|         :rtype: int or None (on a non-blocking error)
//|
//|         *New in CircuitPython 4.0:* No length parameter is permitted."""
//|         ...
//|
<<<<<<< HEAD
//|     *New in CircuitPython 4.0:* No length parameter is permitted.
//|
//|   .. method:: readline()
//|
//|     Read a line, ending in a newline character, or
//|     return None if a timeout occurs sooner, or
//|     return everything readable if no newline is found and timeout=0 
//|
//|     :return: the line read
//|     :rtype: str or None
=======

//|     def readline(self, ) -> Any:
//|         """Read a line, ending in a newline character.
//|
//|         :return: the line read
//|         :rtype: int or None"""
//|         ...
>>>>>>> eec42d4c
//|

//|     def write(self, buf: Any) -> Any:
//|         """Write the buffer of bytes to the bus.
//|
//|       *New in CircuitPython 4.0:* ``buf`` must be bytes, not a string.
//|
//|         :return: the number of bytes written
//|         :rtype: int or None"""
//|         ...
//|

// These three methods are used by the shared stream methods.
STATIC mp_uint_t busio_uart_read(mp_obj_t self_in, void *buf_in, mp_uint_t size, int *errcode) {
    STREAM_DEBUG("busio_uart_read stream %d\n", size);
    busio_uart_obj_t *self = MP_OBJ_TO_PTR(self_in);
    check_for_deinit(self);
    byte *buf = buf_in;

    // make sure we want at least 1 char
    if (size == 0) {
        return 0;
    }

    return common_hal_busio_uart_read(self, buf, size, errcode);
}

STATIC mp_uint_t busio_uart_write(mp_obj_t self_in, const void *buf_in, mp_uint_t size, int *errcode) {
    busio_uart_obj_t *self = MP_OBJ_TO_PTR(self_in);
    check_for_deinit(self);
    const byte *buf = buf_in;

    return common_hal_busio_uart_write(self, buf, size, errcode);
}

STATIC mp_uint_t busio_uart_ioctl(mp_obj_t self_in, mp_uint_t request, mp_uint_t arg, int *errcode) {
    busio_uart_obj_t *self = MP_OBJ_TO_PTR(self_in);
    check_for_deinit(self);
    mp_uint_t ret;
    if (request == MP_IOCTL_POLL) {
        mp_uint_t flags = arg;
        ret = 0;
        if ((flags & MP_IOCTL_POLL_RD) && common_hal_busio_uart_rx_characters_available(self) > 0) {
            ret |= MP_IOCTL_POLL_RD;
        }
        if ((flags & MP_IOCTL_POLL_WR) && common_hal_busio_uart_ready_to_tx(self)) {
            ret |= MP_IOCTL_POLL_WR;
        }
    } else {
        *errcode = MP_EINVAL;
        ret = MP_STREAM_ERROR;
    }
    return ret;
}

//|     baudrate: Any = ...
//|     """The current baudrate."""
//|
STATIC mp_obj_t busio_uart_obj_get_baudrate(mp_obj_t self_in) {
    busio_uart_obj_t *self = MP_OBJ_TO_PTR(self_in);
    check_for_deinit(self);
    return MP_OBJ_NEW_SMALL_INT(common_hal_busio_uart_get_baudrate(self));
}
MP_DEFINE_CONST_FUN_OBJ_1(busio_uart_get_baudrate_obj, busio_uart_obj_get_baudrate);

STATIC mp_obj_t busio_uart_obj_set_baudrate(mp_obj_t self_in, mp_obj_t baudrate) {
    busio_uart_obj_t *self = MP_OBJ_TO_PTR(self_in);
    check_for_deinit(self);
    common_hal_busio_uart_set_baudrate(self, mp_obj_get_int(baudrate));
    return mp_const_none;
}
MP_DEFINE_CONST_FUN_OBJ_2(busio_uart_set_baudrate_obj, busio_uart_obj_set_baudrate);


const mp_obj_property_t busio_uart_baudrate_obj = {
    .base.type = &mp_type_property,
    .proxy = {(mp_obj_t)&busio_uart_get_baudrate_obj,
              (mp_obj_t)&busio_uart_set_baudrate_obj,
              (mp_obj_t)&mp_const_none_obj},
};

//|     in_waiting: Any = ...
//|     """The number of bytes in the input buffer, available to be read"""
//|
STATIC mp_obj_t busio_uart_obj_get_in_waiting(mp_obj_t self_in) {
    busio_uart_obj_t *self = MP_OBJ_TO_PTR(self_in);
    check_for_deinit(self);
    return MP_OBJ_NEW_SMALL_INT(common_hal_busio_uart_rx_characters_available(self));
}
MP_DEFINE_CONST_FUN_OBJ_1(busio_uart_get_in_waiting_obj, busio_uart_obj_get_in_waiting);

const mp_obj_property_t busio_uart_in_waiting_obj = {
    .base.type = &mp_type_property,
    .proxy = {(mp_obj_t)&busio_uart_get_in_waiting_obj,
              (mp_obj_t)&mp_const_none_obj,
              (mp_obj_t)&mp_const_none_obj},
};

//|     timeout: Any = ...
//|     """The current timeout, in seconds (float)."""
//|
STATIC mp_obj_t busio_uart_obj_get_timeout(mp_obj_t self_in) {
    busio_uart_obj_t *self = MP_OBJ_TO_PTR(self_in);
    check_for_deinit(self);
    return mp_obj_new_float(common_hal_busio_uart_get_timeout(self));
}
MP_DEFINE_CONST_FUN_OBJ_1(busio_uart_get_timeout_obj, busio_uart_obj_get_timeout);

STATIC mp_obj_t busio_uart_obj_set_timeout(mp_obj_t self_in, mp_obj_t timeout) {
    busio_uart_obj_t *self = MP_OBJ_TO_PTR(self_in);
    check_for_deinit(self);
    mp_float_t timeout_float = mp_obj_get_float(timeout);
    validate_timeout(timeout_float);
    common_hal_busio_uart_set_timeout(self, timeout_float);
    return mp_const_none;
}
MP_DEFINE_CONST_FUN_OBJ_2(busio_uart_set_timeout_obj, busio_uart_obj_set_timeout);


const mp_obj_property_t busio_uart_timeout_obj = {
    .base.type = &mp_type_property,
    .proxy = {(mp_obj_t)&busio_uart_get_timeout_obj,
              (mp_obj_t)&busio_uart_set_timeout_obj,
              (mp_obj_t)&mp_const_none_obj},
};

//|     def reset_input_buffer(self, ) -> Any: ...
//|     """Discard any unread characters in the input buffer."""
//|
STATIC mp_obj_t busio_uart_obj_reset_input_buffer(mp_obj_t self_in) {
    busio_uart_obj_t *self = MP_OBJ_TO_PTR(self_in);
    check_for_deinit(self);
    common_hal_busio_uart_clear_rx_buffer(self);
    return mp_const_none;
}
STATIC MP_DEFINE_CONST_FUN_OBJ_1(busio_uart_reset_input_buffer_obj, busio_uart_obj_reset_input_buffer);

//| class Parity:
//|     """Enum-like class to define the parity used to verify correct data transfer."""
//|
//|     ODD: Any = ...
//|     """Total number of ones should be odd."""
//|
//|     EVEN: Any = ...
//|     """Total number of ones should be even."""
//|
const mp_obj_type_t busio_uart_parity_type;

const busio_uart_parity_obj_t busio_uart_parity_odd_obj = {
    { &busio_uart_parity_type },
};

const busio_uart_parity_obj_t busio_uart_parity_even_obj = {
    { &busio_uart_parity_type },
};

STATIC const mp_rom_map_elem_t busio_uart_parity_locals_dict_table[] = {
    { MP_ROM_QSTR(MP_QSTR_ODD),    MP_ROM_PTR(&busio_uart_parity_odd_obj) },
    { MP_ROM_QSTR(MP_QSTR_EVEN),   MP_ROM_PTR(&busio_uart_parity_even_obj) },
};
STATIC MP_DEFINE_CONST_DICT(busio_uart_parity_locals_dict, busio_uart_parity_locals_dict_table);

STATIC void busio_uart_parity_print(const mp_print_t *print, mp_obj_t self_in, mp_print_kind_t kind) {
    qstr parity = MP_QSTR_ODD;
    if (MP_OBJ_TO_PTR(self_in) == MP_ROM_PTR(&busio_uart_parity_even_obj)) {
        parity = MP_QSTR_EVEN;
    }
    mp_printf(print, "%q.%q.%q.%q", MP_QSTR_busio, MP_QSTR_UART, MP_QSTR_Parity, parity);
}

const mp_obj_type_t busio_uart_parity_type = {
    { &mp_type_type },
    .name = MP_QSTR_Parity,
    .print = busio_uart_parity_print,
    .locals_dict = (mp_obj_t)&busio_uart_parity_locals_dict,
};

STATIC const mp_rom_map_elem_t busio_uart_locals_dict_table[] = {
    { MP_ROM_QSTR(MP_QSTR_deinit),       MP_ROM_PTR(&busio_uart_deinit_obj) },
    { MP_ROM_QSTR(MP_QSTR___enter__),    MP_ROM_PTR(&default___enter___obj) },
    { MP_ROM_QSTR(MP_QSTR___exit__),     MP_ROM_PTR(&busio_uart___exit___obj) },

    // Standard stream methods.
    { MP_OBJ_NEW_QSTR(MP_QSTR_read),     MP_ROM_PTR(&mp_stream_read_obj) },
    { MP_OBJ_NEW_QSTR(MP_QSTR_readline), MP_ROM_PTR(&mp_stream_unbuffered_readline_obj)},
    { MP_OBJ_NEW_QSTR(MP_QSTR_readinto), MP_ROM_PTR(&mp_stream_readinto_obj) },
    { MP_OBJ_NEW_QSTR(MP_QSTR_write),    MP_ROM_PTR(&mp_stream_write_obj) },

    { MP_OBJ_NEW_QSTR(MP_QSTR_reset_input_buffer), MP_ROM_PTR(&busio_uart_reset_input_buffer_obj) },

    // Properties
    { MP_ROM_QSTR(MP_QSTR_baudrate),     MP_ROM_PTR(&busio_uart_baudrate_obj) },
    { MP_ROM_QSTR(MP_QSTR_in_waiting),   MP_ROM_PTR(&busio_uart_in_waiting_obj) },
    { MP_ROM_QSTR(MP_QSTR_timeout),      MP_ROM_PTR(&busio_uart_timeout_obj) },

    // Nested Enum-like Classes.
    { MP_ROM_QSTR(MP_QSTR_Parity),       MP_ROM_PTR(&busio_uart_parity_type) },
};
STATIC MP_DEFINE_CONST_DICT(busio_uart_locals_dict, busio_uart_locals_dict_table);

STATIC const mp_stream_p_t uart_stream_p = {
    MP_PROTO_IMPLEMENT(MP_QSTR_protocol_stream)
    .read = busio_uart_read,
    .write = busio_uart_write,
    .ioctl = busio_uart_ioctl,
    .is_text = false,
    // Match PySerial when possible, such as disallowing optional length argument for .readinto()
    .pyserial_compatibility = true,
};

const mp_obj_type_t busio_uart_type = {
    { &mp_type_type },
    .name = MP_QSTR_UART,
    .make_new = busio_uart_make_new,
    .getiter = mp_identity_getiter,
    .iternext = mp_stream_unbuffered_iter,
    .protocol = &uart_stream_p,
    .locals_dict = (mp_obj_dict_t*)&busio_uart_locals_dict,
};<|MERGE_RESOLUTION|>--- conflicted
+++ resolved
@@ -199,26 +199,14 @@
 //|         *New in CircuitPython 4.0:* No length parameter is permitted."""
 //|         ...
 //|
-<<<<<<< HEAD
-//|     *New in CircuitPython 4.0:* No length parameter is permitted.
-//|
-//|   .. method:: readline()
-//|
-//|     Read a line, ending in a newline character, or
-//|     return None if a timeout occurs sooner, or
-//|     return everything readable if no newline is found and timeout=0 
-//|
-//|     :return: the line read
-//|     :rtype: str or None
-=======
-
 //|     def readline(self, ) -> Any:
-//|         """Read a line, ending in a newline character.
+//|         """Read a line, ending in a newline character, or
+//|            return None if a timeout occurs sooner, or
+//|            return everything readable if no newline is found and timeout=0 
 //|
 //|         :return: the line read
-//|         :rtype: int or None"""
-//|         ...
->>>>>>> eec42d4c
+//|         :rtype: bytes or None"""
+//|         ...
 //|
 
 //|     def write(self, buf: Any) -> Any:
