ifneq ($(MKENV_INCLUDED),1)
# We assume that mkenv is in the same directory as this file.
THIS_MAKEFILE = $(lastword $(MAKEFILE_LIST))
include $(dir $(THIS_MAKEFILE))mkenv.mk
endif

# This file expects that OBJ contains a list of all of the object files.
# The directory portion of each object file is used to locate the source
# and should not contain any ..'s but rather be relative to the top of the
# tree.
#
# So for example, py/map.c would have an object file name py/map.o
# The object files will go into the build directory and mantain the same
# directory structure as the source tree. So the final dependency will look
# like this:
#
# build/py/map.o: py/map.c
#
# We set vpath to point to the top of the tree so that the source files
# can be located. By following this scheme, it allows a single build rule
# to be used to compile all .c files.

vpath %.S . $(TOP)
$(BUILD)/%.o: %.S
	$(STEPECHO) "CC $<"
	$(Q)$(CC) $(CFLAGS) -c -o $@ $<

vpath %.s . $(TOP)
$(BUILD)/%.o: %.s
	$(STEPECHO) "AS $<"
	$(Q)$(AS) -o $@ $<

define compile_c
$(STEPECHO) "CC $<"
$(Q)$(CC) $(CFLAGS) -c -MD -o $@ $<
@# The following fixes the dependency file.
@# See http://make.paulandlesley.org/autodep.html for details.
@# Regex adjusted from the above to play better with Windows paths, etc.
@$(CP) $(@:.o=.d) $(@:.o=.P); \
  $(SED) -e 's/#.*//' -e 's/^.*:  *//' -e 's/ *\\$$//' \
      -e '/^$$/ d' -e 's/$$/ :/' < $(@:.o=.d) >> $(@:.o=.P); \
  $(RM) -f $(@:.o=.d)
endef

vpath %.c . $(TOP)
$(BUILD)/%.o: %.c
	$(call compile_c)

# frozen.c and frozen_mpy.c are created in $(BUILD), so use our rule
# for those as well.
vpath %.c . $(BUILD)
$(BUILD)/%.o: %.c
	$(call compile_c)

# List all native flags since the current build system doesn't have
# the MicroPython configuration available. However, these flags are
# needed to extract all qstrings
QSTR_GEN_EXTRA_CFLAGS += -DNO_QSTR -DN_X64 -DN_X86 -DN_THUMB -DN_ARM -DN_XTENSA
QSTR_GEN_EXTRA_CFLAGS += -I$(BUILD)/tmp

vpath %.c . $(TOP)

$(BUILD)/%.pp: %.c
	$(STEPECHO) "PreProcess $<"
	$(Q)$(CC) $(CFLAGS) -E -Wp,-C,-dD,-dI -o $@ $<

# The following rule uses | to create an order only prerequisite. Order only
# prerequisites only get built if they don't exist. They don't cause timestamp
# checking to be performed.
#
# We don't know which source files actually need the generated.h (since
# it is #included from str.h). The compiler generated dependencies will cause
# the right .o's to get recompiled if the generated.h file changes. Adding
# an order-only dependency to all of the .o's will cause the generated .h
# to get built before we try to compile any of them.
$(OBJ): | $(HEADER_BUILD)/qstrdefs.generated.h $(HEADER_BUILD)/mpversion.h

$(HEADER_BUILD)/qstr.i.last: $(SRC_QSTR) | $(HEADER_BUILD)/mpversion.h
	$(ECHO) "GEN $@"
	$(Q)$(CPP) $(QSTR_GEN_EXTRA_CFLAGS) $(CFLAGS) $(if $?,$?,$^) >$(HEADER_BUILD)/qstr.i.last;

$(HEADER_BUILD)/qstr.split: $(HEADER_BUILD)/qstr.i.last
	$(STEPECHO) "GEN $@"
	$(Q)$(PYTHON) $(PY_SRC)/makeqstrdefs.py split $(HEADER_BUILD)/qstr.i.last $(HEADER_BUILD)/qstr $(QSTR_DEFS_COLLECTED)
	$(Q)touch $@

$(QSTR_DEFS_COLLECTED): $(HEADER_BUILD)/qstr.split
	$(STEPECHO) "GEN $@"
	$(Q)$(PYTHON) $(PY_SRC)/makeqstrdefs.py cat $(HEADER_BUILD)/qstr.i.last $(HEADER_BUILD)/qstr $(QSTR_DEFS_COLLECTED)

# $(sort $(var)) removes duplicates
#
# The net effect of this, is it causes the objects to depend on the
# object directories (but only for existence), and the object directories
# will be created if they don't exist.
OBJ_DIRS = $(sort $(dir $(OBJ)))
$(OBJ): | $(OBJ_DIRS)
$(OBJ_DIRS):
	$(Q)$(MKDIR) -p $@

$(HEADER_BUILD):
	$(Q)$(MKDIR) -p $@

ifneq ($(FROZEN_DIR),)
$(BUILD)/frozen.c: $(wildcard $(FROZEN_DIR)/*) $(HEADER_BUILD) $(FROZEN_EXTRA_DEPS)
	$(STEPECHO) "Generating $@"
	$(Q)$(MAKE_FROZEN) $(FROZEN_DIR) > $@
endif

ifneq ($(FROZEN_MPY_DIRS),)
# to build the MicroPython cross compiler
<<<<<<< HEAD
# Currently not used, because the wrong mpy-cross may be left over from a previous build. Build by hand to make sure.
$(MPY_CROSS): $(TOP)/py/*.[ch] $(TOP)/mpy-cross/*.[ch] $(TOP)/windows/fmode.c
	$(Q)$(MAKE) -C $(TOP)/mpy-cross

# Copy all the modules and single python files to freeze to a common area, omitting top-level dirs (the repo names).
# Remove any conf.py (sphinx config) and setup.py (module install info) files, which are not meant to be frozen.
# Then compile .mpy files from all the .py files, placing them in the same directories as the .py files.
$(BUILD)/frozen_mpy: $(FROZEN_MPY_DIRS)
	$(ECHO) FREEZE $(FROZEN_MPY_DIRS)
	$(Q)$(MKDIR) -p $@
	$(Q)$(RSYNC) -rL --include="*/" --include='*.py' --exclude="*" $(addsuffix /*,$(FROZEN_MPY_DIRS)) $@
	$(Q)$(RM) -f $@/conf.py $@/setup.py
	$(Q)$(CD) $@ && \
$(FIND) -L . -type f -name '*.py' | sed 's=^\./==' | \
xargs -n1 $(abspath $(MPY_CROSS)) $(MPY_CROSS_FLAGS)
=======
$(TOP)/mpy-cross/mpy-cross: $(TOP)/py/*.[ch] $(TOP)/mpy-cross/*.[ch] $(TOP)/ports/windows/fmode.c
	$(Q)$(MAKE) -C $(TOP)/mpy-cross

# make a list of all the .py files that need compiling and freezing
FROZEN_MPY_PY_FILES := $(shell find -L $(FROZEN_MPY_DIR) -type f -name '*.py' | $(SED) -e 's=^$(FROZEN_MPY_DIR)/==')
FROZEN_MPY_MPY_FILES := $(addprefix $(BUILD)/frozen_mpy/,$(FROZEN_MPY_PY_FILES:.py=.mpy))

# to build .mpy files from .py files
$(BUILD)/frozen_mpy/%.mpy: $(FROZEN_MPY_DIR)/%.py $(MPY_CROSS)
	@$(ECHO) "MPY $<"
	$(Q)$(MKDIR) -p $(dir $@)
	$(Q)$(MPY_CROSS) -o $@ -s $(<:$(FROZEN_MPY_DIR)/%=%) $(MPY_CROSS_FLAGS) $<
>>>>>>> f869d6b2

# to build frozen_mpy.c from all .mpy files
# You need to define MPY_TOOL_LONGINT_IMPL in mpconfigport.mk
# if the default will not work (mpz is the default).
$(BUILD)/frozen_mpy.c: $(BUILD)/frozen_mpy $(BUILD)/genhdr/qstrdefs.generated.h
	$(STEPECHO) "Creating $@"
	$(Q)$(PYTHON) $(MPY_TOOL) $(MPY_TOOL_LONGINT_IMPL) -f -q $(BUILD)/genhdr/qstrdefs.preprocessed.h $(shell $(FIND) -L $(BUILD)/frozen_mpy -type f -name '*.mpy') > $@
endif

ifneq ($(PROG),)
# Build a standalone executable (unix does this)

all: $(PROG)

$(PROG): $(OBJ)
	$(STEPECHO) "LINK $@"
# Do not pass COPT here - it's *C* compiler optimizations. For example,
# we may want to compile using Thumb, but link with non-Thumb libc.
	$(Q)$(CC) -o $@ $^ $(LIB) $(LDFLAGS)
ifndef DEBUG
	$(Q)$(STRIP) $(STRIPFLAGS_EXTRA) $(PROG)$(PROG_EXT)
endif
	$(Q)$(SIZE) $$(find $(BUILD) -path "$(BUILD)/build/frozen*.o") $(PROG)$(PROG_EXT)

clean: clean-prog
clean-prog:
	$(RM) -f $(PROG)$(PROG_EXT)
	$(RM) -f $(PROG).map

.PHONY: clean-prog
endif

LIBMICROPYTHON = libmicropython.a

# We can execute extra commands after library creation using
# LIBMICROPYTHON_EXTRA_CMD. This may be needed e.g. to integrate
# with 3rd-party projects which don't have proper dependency
# tracking. Then LIBMICROPYTHON_EXTRA_CMD can e.g. touch some
# other file to cause needed effect, e.g. relinking with new lib.
lib $(LIBMICROPYTHON): $(OBJ)
	$(AR) rcs $(LIBMICROPYTHON) $^
	$(LIBMICROPYTHON_EXTRA_CMD)

clean:
	$(RM) -rf $(BUILD) $(CLEAN_EXTRA)
.PHONY: clean

print-cfg:
	$(ECHO) "PY_SRC = $(PY_SRC)"
	$(ECHO) "BUILD  = $(BUILD)"
	$(ECHO) "OBJ    = $(OBJ)"
.PHONY: print-cfg

print-def:
	@$(ECHO) "The following defines are built into the $(CC) compiler"
	touch __empty__.c
	@$(CC) -E -Wp,-dM __empty__.c
	@$(RM) -f __empty__.c

-include $(OBJ:.o=.P)<|MERGE_RESOLUTION|>--- conflicted
+++ resolved
@@ -109,9 +109,8 @@
 
 ifneq ($(FROZEN_MPY_DIRS),)
 # to build the MicroPython cross compiler
-<<<<<<< HEAD
 # Currently not used, because the wrong mpy-cross may be left over from a previous build. Build by hand to make sure.
-$(MPY_CROSS): $(TOP)/py/*.[ch] $(TOP)/mpy-cross/*.[ch] $(TOP)/windows/fmode.c
+$(MPY_CROSS): $(TOP)/py/*.[ch] $(TOP)/mpy-cross/*.[ch] $(TOP)/ports/windows/fmode.c
 	$(Q)$(MAKE) -C $(TOP)/mpy-cross
 
 # Copy all the modules and single python files to freeze to a common area, omitting top-level dirs (the repo names).
@@ -125,20 +124,6 @@
 	$(Q)$(CD) $@ && \
 $(FIND) -L . -type f -name '*.py' | sed 's=^\./==' | \
 xargs -n1 $(abspath $(MPY_CROSS)) $(MPY_CROSS_FLAGS)
-=======
-$(TOP)/mpy-cross/mpy-cross: $(TOP)/py/*.[ch] $(TOP)/mpy-cross/*.[ch] $(TOP)/ports/windows/fmode.c
-	$(Q)$(MAKE) -C $(TOP)/mpy-cross
-
-# make a list of all the .py files that need compiling and freezing
-FROZEN_MPY_PY_FILES := $(shell find -L $(FROZEN_MPY_DIR) -type f -name '*.py' | $(SED) -e 's=^$(FROZEN_MPY_DIR)/==')
-FROZEN_MPY_MPY_FILES := $(addprefix $(BUILD)/frozen_mpy/,$(FROZEN_MPY_PY_FILES:.py=.mpy))
-
-# to build .mpy files from .py files
-$(BUILD)/frozen_mpy/%.mpy: $(FROZEN_MPY_DIR)/%.py $(MPY_CROSS)
-	@$(ECHO) "MPY $<"
-	$(Q)$(MKDIR) -p $(dir $@)
-	$(Q)$(MPY_CROSS) -o $@ -s $(<:$(FROZEN_MPY_DIR)/%=%) $(MPY_CROSS_FLAGS) $<
->>>>>>> f869d6b2
 
 # to build frozen_mpy.c from all .mpy files
 # You need to define MPY_TOOL_LONGINT_IMPL in mpconfigport.mk
