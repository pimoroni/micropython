--- conflicted
+++ resolved
@@ -89,13 +89,10 @@
     pendsv_init();
     soft_timer_init();
 
-<<<<<<< HEAD
     // Set the flash divisor to an appropriate value
     rp2_flash_set_timing();
-=======
     // Set the MCU frequency and as a side effect the peripheral clock to 48 MHz.
     set_sys_clock_khz(125000, false);
->>>>>>> 8a3ad081
 
     #if MICROPY_HW_ENABLE_UART_REPL
     bi_decl(bi_program_feature("UART REPL"))
@@ -123,9 +120,7 @@
     mp_hal_time_ns_set_from_rtc();
 
     // Initialise stack extents and GC heap.
-<<<<<<< HEAD
-    mp_stack_set_top(&__StackTop);
-    mp_stack_set_limit(&__StackTop - &__StackBottom - 256);
+    mp_cstack_init_with_top(&__StackTop, &__StackTop - &__StackBottom);
 
     #if defined(MICROPY_HW_PSRAM_CS_PIN) && MICROPY_HW_ENABLE_PSRAM
     size_t psram_size = psram_init(MICROPY_HW_PSRAM_CS_PIN);
@@ -140,9 +135,6 @@
         gc_init(&__GcHeapStart, &__GcHeapEnd);
     }
     #else
-=======
-    mp_cstack_init_with_top(&__StackTop, &__StackTop - &__StackBottom);
->>>>>>> 8a3ad081
     gc_init(&__GcHeapStart, &__GcHeapEnd);
     #endif
 
