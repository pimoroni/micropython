/*
 * This file is part of the MicroPython project, http://micropython.org/
 *
 * The MIT License (MIT)
 *
 * Copyright (c) 2016 Scott Shawcroft
 * Copyright (c) 2019 Lucian Copeland for Adafruit Industries
 *
 * Permission is hereby granted, free of charge, to any person obtaining a copy
 * of this software and associated documentation files (the "Software"), to deal
 * in the Software without restriction, including without limitation the rights
 * to use, copy, modify, merge, publish, distribute, sublicense, and/or sell
 * copies of the Software, and to permit persons to whom the Software is
 * furnished to do so, subject to the following conditions:
 *
 * The above copyright notice and this permission notice shall be included in
 * all copies or substantial portions of the Software.
 *
 * THE SOFTWARE IS PROVIDED "AS IS", WITHOUT WARRANTY OF ANY KIND, EXPRESS OR
 * IMPLIED, INCLUDING BUT NOT LIMITED TO THE WARRANTIES OF MERCHANTABILITY,
 * FITNESS FOR A PARTICULAR PURPOSE AND NONINFRINGEMENT. IN NO EVENT SHALL THE
 * AUTHORS OR COPYRIGHT HOLDERS BE LIABLE FOR ANY CLAIM, DAMAGES OR OTHER
 * LIABILITY, WHETHER IN AN ACTION OF CONTRACT, TORT OR OTHERWISE, ARISING FROM,
 * OUT OF OR IN CONNECTION WITH THE SOFTWARE OR THE USE OR OTHER DEALINGS IN
 * THE SOFTWARE.
 */
#include <stdbool.h>

#include "shared-bindings/busio/SPI.h"
#include "py/mperrno.h"
#include "py/runtime.h"

#include "shared-bindings/microcontroller/__init__.h"
#include "boards/board.h"
#include "supervisor/shared/translate.h"
#include "common-hal/microcontroller/Pin.h"

// Note that any bugs introduced in this file can cause crashes at startup
// for chips using external SPI flash.

//arrays use 0 based numbering: SPI1 is stored at index 0
#define MAX_SPI 6

STATIC bool reserved_spi[MAX_SPI];
STATIC bool never_reset_spi[MAX_SPI];

#define ALL_CLOCKS 0xFF
STATIC void spi_clock_enable(uint8_t mask);
STATIC void spi_clock_disable(uint8_t mask);

STATIC uint32_t get_busclock(SPI_TypeDef * instance) {
    #if (CPY_STM32H7)
        if (instance == SPI1 || instance == SPI2 || instance == SPI3) {
            return HAL_RCCEx_GetPeriphCLKFreq(RCC_PERIPHCLK_SPI123);
        } else if (instance == SPI4 || instance == SPI5) {
            return HAL_RCCEx_GetPeriphCLKFreq(RCC_PERIPHCLK_SPI45);
        } else {
            return HAL_RCCEx_GetPeriphCLKFreq(RCC_PERIPHCLK_SPI6);
        }
    #elif (CPY_STM32F4 || CPY_STM32F7)
        //SPI2 and 3 are on PCLK1, if they exist.
        #ifdef SPI2
            if (instance == SPI2) return HAL_RCC_GetPCLK1Freq();
        #endif
        #ifdef SPI3
            if (instance == SPI3) return HAL_RCC_GetPCLK1Freq();
        #endif
        return HAL_RCC_GetPCLK2Freq();
    #endif
}

STATIC uint32_t stm32_baud_to_spi_div(uint32_t baudrate, uint16_t * prescaler, uint32_t busclock) {
    static const uint32_t baud_map[8][2] = {
        {2,SPI_BAUDRATEPRESCALER_2},
        {4,SPI_BAUDRATEPRESCALER_4},
        {8,SPI_BAUDRATEPRESCALER_8},
        {16,SPI_BAUDRATEPRESCALER_16},
        {32,SPI_BAUDRATEPRESCALER_32},
        {64,SPI_BAUDRATEPRESCALER_64},
        {128,SPI_BAUDRATEPRESCALER_128},
        {256,SPI_BAUDRATEPRESCALER_256}
    };
    size_t i = 0;
    uint16_t divisor;
    do {
        divisor = baud_map[i][0];
        if (baudrate >= (busclock/divisor)) {
            *prescaler = divisor;
            return baud_map[i][1];
        }
        i++;
    } while (divisor != 256);
    //only gets here if requested baud is lower than minimum
    *prescaler = 256;
    return SPI_BAUDRATEPRESCALER_256;
}

void spi_reset(void) {
    uint16_t never_reset_mask = 0x00;
    for (int i = 0; i < MAX_SPI; i++) {
        if (!never_reset_spi[i]) {
            reserved_spi[i] = false;
        } else {
            never_reset_mask |= 1 << i;
        }
    }
    spi_clock_disable(ALL_CLOCKS & ~(never_reset_mask));
}

void common_hal_busio_spi_construct(busio_spi_obj_t *self,
         const mcu_pin_obj_t * sck, const mcu_pin_obj_t * mosi,
         const mcu_pin_obj_t * miso) {

    //match pins to SPI objects
    SPI_TypeDef * SPIx;

    uint8_t sck_len = MP_ARRAY_SIZE(mcu_spi_sck_list);
    uint8_t mosi_len = MP_ARRAY_SIZE(mcu_spi_mosi_list);
    uint8_t miso_len = MP_ARRAY_SIZE(mcu_spi_miso_list);
    bool spi_taken = false;

    //SCK is not optional. MOSI and MISO are
    for (uint i = 0; i < sck_len; i++) {
        if (mcu_spi_sck_list[i].pin == sck) {
            //if both MOSI and MISO exist, loop search normally
            if ((mosi != NULL) && (miso != NULL)) {
                //MOSI
                for (uint j = 0; j < mosi_len; j++) {
                    if (mcu_spi_mosi_list[j].pin == mosi) {
                        //MISO
                        for (uint k = 0; k < miso_len; k++) {
                            if ((mcu_spi_miso_list[k].pin == miso) //everything needs the same index
                                && (mcu_spi_sck_list[i].periph_index == mcu_spi_mosi_list[j].periph_index)
                                && (mcu_spi_sck_list[i].periph_index == mcu_spi_miso_list[k].periph_index)) {
                                //keep looking if the SPI is taken, edge case
                                if (reserved_spi[mcu_spi_sck_list[i].periph_index - 1]) {
                                    spi_taken = true;
                                    continue;
                                }
                                //store pins if not
                                self->sck = &mcu_spi_sck_list[i];
                                self->mosi = &mcu_spi_mosi_list[j];
                                self->miso = &mcu_spi_miso_list[k];
                                break;
                            }
                        }
                        if (self->sck != NULL) {
                            break; // Multi-level break to pick lowest peripheral
                        }
                    }
                }
                if (self->sck != NULL) {
                    break;
                }
            // if just MISO, reduce search
            } else if (miso != NULL) {
                for (uint j = 0; j < miso_len; j++) {
                    if ((mcu_spi_miso_list[j].pin == miso) //only SCK and MISO need the same index
                        && (mcu_spi_sck_list[i].periph_index == mcu_spi_miso_list[j].periph_index)) {
                        if (reserved_spi[mcu_spi_sck_list[i].periph_index - 1]) {
                            spi_taken = true;
                            continue;
                        }
                        self->sck = &mcu_spi_sck_list[i];
                        self->mosi = NULL;
                        self->miso = &mcu_spi_miso_list[j];
                        break;
                    }
                }
                if (self->sck != NULL) {
                    break;
                }
            // if just MOSI, reduce search
            } else if (mosi != NULL) {
                for (uint j = 0; j < mosi_len; j++) {
                    if ((mcu_spi_mosi_list[j].pin == mosi) //only SCK and MOSI need the same index
                        && (mcu_spi_sck_list[i].periph_index == mcu_spi_mosi_list[j].periph_index)) {
                        if (reserved_spi[mcu_spi_sck_list[i].periph_index - 1]) {
                            spi_taken = true;
                            continue;
                        }
                        self->sck = &mcu_spi_sck_list[i];
                        self->mosi = &mcu_spi_mosi_list[j];
                        self->miso = NULL;
                        break;
                    }
                }
                if (self->sck != NULL) {
                    break;
                }
            } else {
                //throw an error immediately
                mp_raise_ValueError(translate("Must provide MISO or MOSI pin"));
            }
        }
    }

    //handle typedef selection, errors
<<<<<<< HEAD
    if (self->sck != NULL && (self->mosi != NULL || self->miso != NULL)) {
        SPIx = mcu_spi_banks[self->sck->spi_index - 1];
=======
    if ( (self->sck != NULL && self->mosi != NULL && self->miso != NULL) ||
        (self->sck != NULL && self->mosi != NULL && miso == NULL) ||
        (self->sck != NULL && self->miso != NULL && mosi == NULL)) {
        SPIx = mcu_spi_banks[self->sck->periph_index - 1];
>>>>>>> a4d86b96
    } else {
        if (spi_taken) {
            mp_raise_ValueError(translate("Hardware busy, try alternative pins"));
        } else {
            mp_raise_ValueError(translate("Invalid SPI pin selection"));
        }
    }

    //Start GPIO for each pin
    GPIO_InitTypeDef GPIO_InitStruct = {0};
    GPIO_InitStruct.Pin = pin_mask(sck->number);
    GPIO_InitStruct.Mode = GPIO_MODE_AF_PP;
    GPIO_InitStruct.Pull = GPIO_NOPULL;
    GPIO_InitStruct.Speed = GPIO_SPEED_FREQ_VERY_HIGH;
    GPIO_InitStruct.Alternate = self->sck->altfn_index;
    HAL_GPIO_Init(pin_port(sck->port), &GPIO_InitStruct);

    if (self->mosi != NULL) {
        GPIO_InitStruct.Pin = pin_mask(mosi->number);
        GPIO_InitStruct.Mode = GPIO_MODE_AF_PP;
        GPIO_InitStruct.Pull = GPIO_NOPULL;
        GPIO_InitStruct.Speed = GPIO_SPEED_FREQ_VERY_HIGH;
        GPIO_InitStruct.Alternate = self->mosi->altfn_index;
        HAL_GPIO_Init(pin_port(mosi->port), &GPIO_InitStruct);
    }

    if (self->miso != NULL) {
        GPIO_InitStruct.Pin = pin_mask(miso->number);
        GPIO_InitStruct.Mode = GPIO_MODE_AF_PP;
        GPIO_InitStruct.Pull = GPIO_NOPULL;
        GPIO_InitStruct.Speed = GPIO_SPEED_FREQ_VERY_HIGH;
        GPIO_InitStruct.Alternate = self->miso->altfn_index;
        HAL_GPIO_Init(pin_port(miso->port), &GPIO_InitStruct);
    }

    spi_clock_enable(1 << (self->sck->periph_index - 1));
    reserved_spi[self->sck->periph_index - 1] = true;

    self->handle.Instance = SPIx;
    self->handle.Init.Mode = SPI_MODE_MASTER;
    // Direction change only required for RX-only, see RefMan RM0090:884
    self->handle.Init.Direction = (self->mosi == NULL) ? SPI_DIRECTION_2LINES_RXONLY : SPI_DIRECTION_2LINES;
    self->handle.Init.DataSize = SPI_DATASIZE_8BIT;
    self->handle.Init.CLKPolarity = SPI_POLARITY_LOW;
    self->handle.Init.CLKPhase = SPI_PHASE_1EDGE;
    self->handle.Init.NSS = SPI_NSS_SOFT;
    self->handle.Init.BaudRatePrescaler = SPI_BAUDRATEPRESCALER_256;
    self->handle.Init.FirstBit = SPI_FIRSTBIT_MSB;
    self->handle.Init.TIMode = SPI_TIMODE_DISABLE;
    self->handle.Init.CRCCalculation = SPI_CRCCALCULATION_DISABLE;
    self->handle.Init.CRCPolynomial = 10;
    if (HAL_SPI_Init(&self->handle) != HAL_OK)
    {
        mp_raise_ValueError(translate("SPI Init Error"));
    }
    self->baudrate = (get_busclock(SPIx) / 16);
    self->prescaler = 16;
    self->polarity = 0;
    self->phase = 0;
    self->bits = 8;

    claim_pin(sck);
    if (self->mosi != NULL) {
        claim_pin(mosi);
    }
    if (self->miso != NULL) {
        claim_pin(miso);
    }
}

void common_hal_busio_spi_never_reset(busio_spi_obj_t *self) {
    for (size_t i = 0; i < MP_ARRAY_SIZE(mcu_spi_banks); i++) {
        if (mcu_spi_banks[i] == self->handle.Instance) {
            never_reset_spi[i] = true;
            never_reset_pin_number(self->sck->pin->port, self->sck->pin->number);
            if (self->mosi != NULL) {
                never_reset_pin_number(self->mosi->pin->port, self->mosi->pin->number);
            }
            if (self->miso != NULL) {
                never_reset_pin_number(self->miso->pin->port, self->miso->pin->number);
            }
            break;
        }
    }
}

bool common_hal_busio_spi_deinited(busio_spi_obj_t *self) {
    return self->sck->pin == NULL;
}

void common_hal_busio_spi_deinit(busio_spi_obj_t *self) {
    if (common_hal_busio_spi_deinited(self)) {
        return;
    }
    spi_clock_disable(1<<(self->sck->periph_index - 1));
    reserved_spi[self->sck->periph_index - 1] = false;
    never_reset_spi[self->sck->periph_index - 1] = false;

    reset_pin_number(self->sck->pin->port,self->sck->pin->number);
    if (self->mosi != NULL) {
        reset_pin_number(self->mosi->pin->port,self->mosi->pin->number);
    }
    if (self->miso != NULL) {
        reset_pin_number(self->miso->pin->port,self->miso->pin->number);
    }
    self->sck = NULL;
    self->mosi = NULL;
    self->miso = NULL;
}

bool common_hal_busio_spi_configure(busio_spi_obj_t *self,
        uint32_t baudrate, uint8_t polarity, uint8_t phase, uint8_t bits) {
    //This resets the SPI, so check before updating it redundantly
    if (baudrate == self->baudrate && polarity== self->polarity
        && phase == self->phase && bits == self->bits) {
        return true;
    }

    //Deinit SPI
    HAL_SPI_DeInit(&self->handle);

    self->handle.Init.DataSize = (bits == 16) ? SPI_DATASIZE_16BIT : SPI_DATASIZE_8BIT;
    self->handle.Init.CLKPolarity = (polarity) ? SPI_POLARITY_HIGH : SPI_POLARITY_LOW;
    self->handle.Init.CLKPhase = (phase) ? SPI_PHASE_2EDGE : SPI_PHASE_1EDGE;

    self->handle.Init.BaudRatePrescaler = stm32_baud_to_spi_div(baudrate, &self->prescaler,
                                            get_busclock(self->handle.Instance));

    if (HAL_SPI_Init(&self->handle) != HAL_OK)
    {
        mp_raise_ValueError(translate("SPI Re-initialization error"));
    }

    self->baudrate = baudrate;
    self->polarity = polarity;
    self->phase = phase;
    self->bits = bits;
    return true;
}

bool common_hal_busio_spi_try_lock(busio_spi_obj_t *self) {
    bool grabbed_lock = false;

    //Critical section code that may be required at some point.
    // uint32_t store_primask = __get_PRIMASK();
    // __disable_irq();
    // __DMB();

    if (!self->has_lock) {
        grabbed_lock = true;
        self->has_lock = true;
    }

    // __DMB();
    // __set_PRIMASK(store_primask);

    return grabbed_lock;
}

bool common_hal_busio_spi_has_lock(busio_spi_obj_t *self) {
    return self->has_lock;
}

void common_hal_busio_spi_unlock(busio_spi_obj_t *self) {
    self->has_lock = false;
}

bool common_hal_busio_spi_write(busio_spi_obj_t *self,
        const uint8_t *data, size_t len) {
    if (self->mosi == NULL) {
        mp_raise_ValueError(translate("No MOSI Pin"));
    }
    HAL_StatusTypeDef result = HAL_SPI_Transmit (&self->handle, (uint8_t *)data, (uint16_t)len, HAL_MAX_DELAY);
    return result == HAL_OK;
}

bool common_hal_busio_spi_read(busio_spi_obj_t *self,
        uint8_t *data, size_t len, uint8_t write_value) {
    if (self->miso == NULL) {
        mp_raise_ValueError(translate("No MISO Pin"));
    }
    HAL_StatusTypeDef result = HAL_SPI_Receive (&self->handle, data, (uint16_t)len, HAL_MAX_DELAY);
    return result == HAL_OK;
}

bool common_hal_busio_spi_transfer(busio_spi_obj_t *self,
        uint8_t *data_out, uint8_t *data_in, size_t len) {
    if (self->miso == NULL || self->mosi == NULL) {
        mp_raise_ValueError(translate("Missing MISO or MOSI Pin"));
    }
    HAL_StatusTypeDef result = HAL_SPI_TransmitReceive (&self->handle,
        data_out, data_in, (uint16_t)len,HAL_MAX_DELAY);
    return result == HAL_OK;
}

uint32_t common_hal_busio_spi_get_frequency(busio_spi_obj_t* self) {
    //returns actual frequency
    uint32_t result = HAL_RCC_GetPCLK2Freq()/self->prescaler;
    return result;
}

uint8_t common_hal_busio_spi_get_phase(busio_spi_obj_t* self) {
    return self->phase;
}

uint8_t common_hal_busio_spi_get_polarity(busio_spi_obj_t* self) {
    return self->polarity;
}

STATIC void spi_clock_enable(uint8_t mask) {
    #ifdef SPI1
    if (mask & (1 << 0)) {
        __HAL_RCC_SPI1_CLK_ENABLE();
    }
    #endif
    #ifdef SPI2
    if (mask & (1 << 1)) {
        __HAL_RCC_SPI2_CLK_ENABLE();
    }
    #endif
    #ifdef SPI3
    if (mask & (1 << 2)) {
        __HAL_RCC_SPI3_CLK_ENABLE();
    }
    #endif
    #ifdef SPI4
    if (mask & (1 << 3)) {
        __HAL_RCC_SPI4_CLK_ENABLE();
    }
    #endif
    #ifdef SPI5
    if (mask & (1 << 4)) {
        __HAL_RCC_SPI5_CLK_ENABLE();
    }
    #endif
    #ifdef SPI6
    if (mask & (1 << 5)) {
        __HAL_RCC_SPI6_CLK_ENABLE();
    }
    #endif
}

STATIC void spi_clock_disable(uint8_t mask) {
    #ifdef SPI1
    if (mask & (1 << 0)) {
        __HAL_RCC_SPI1_CLK_DISABLE();
        __HAL_RCC_SPI1_FORCE_RESET();
        __HAL_RCC_SPI1_RELEASE_RESET();
    }
    #endif
    #ifdef SPI2
    if (mask & (1 << 1)) {
        __HAL_RCC_SPI2_CLK_DISABLE();
        __HAL_RCC_SPI2_FORCE_RESET();
        __HAL_RCC_SPI2_RELEASE_RESET();
    }
    #endif
    #ifdef SPI3
    if (mask & (1 << 2)) {
        __HAL_RCC_SPI3_CLK_DISABLE();
        __HAL_RCC_SPI3_FORCE_RESET();
        __HAL_RCC_SPI3_RELEASE_RESET();
    }
    #endif
    #ifdef SPI4
    if (mask & (1 << 3)) {
        __HAL_RCC_SPI4_CLK_DISABLE();
        __HAL_RCC_SPI4_FORCE_RESET();
        __HAL_RCC_SPI4_RELEASE_RESET();
    }
    #endif
    #ifdef SPI5
    if (mask & (1 << 4)) {
        __HAL_RCC_SPI5_CLK_DISABLE();
        __HAL_RCC_SPI5_FORCE_RESET();
        __HAL_RCC_SPI5_RELEASE_RESET();
    }
    #endif
    #ifdef SPI6
    if (mask & (1 << 5)) {
        __HAL_RCC_SPI6_CLK_DISABLE();
        __HAL_RCC_SPI6_FORCE_RESET();
        __HAL_RCC_SPI6_RELEASE_RESET();
    }
    #endif
}<|MERGE_RESOLUTION|>--- conflicted
+++ resolved
@@ -196,15 +196,8 @@
     }
 
     //handle typedef selection, errors
-<<<<<<< HEAD
     if (self->sck != NULL && (self->mosi != NULL || self->miso != NULL)) {
-        SPIx = mcu_spi_banks[self->sck->spi_index - 1];
-=======
-    if ( (self->sck != NULL && self->mosi != NULL && self->miso != NULL) ||
-        (self->sck != NULL && self->mosi != NULL && miso == NULL) ||
-        (self->sck != NULL && self->miso != NULL && mosi == NULL)) {
         SPIx = mcu_spi_banks[self->sck->periph_index - 1];
->>>>>>> a4d86b96
     } else {
         if (spi_taken) {
             mp_raise_ValueError(translate("Hardware busy, try alternative pins"));
